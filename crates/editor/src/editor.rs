--- conflicted
+++ resolved
@@ -130,16 +130,11 @@
     Tooltip,
 };
 use util::{defer, maybe, post_inc, RangeExt, ResultExt, TryFutureExt};
-<<<<<<< HEAD
-=======
-use workspace::item::ItemHandle;
-use workspace::notifications::NotificationId;
->>>>>>> e1685deb
 use workspace::{
     item::ItemHandle, notifications::NotificationId, searchable::SearchEvent, ItemNavHistory,
-    SplitDirection, TabBarPlacement, TabBarSettings, Toast, ViewId, Workspace, WorkspaceId,
+    OpenInTerminal, OpenTerminal, SplitDirection, TabBarPlacement, TabBarSettings, Toast, ViewId,
+    Workspace, WorkspaceId,
 };
-use workspace::{OpenInTerminal, OpenTerminal, Toast};
 
 use crate::hover_links::find_url;
 
