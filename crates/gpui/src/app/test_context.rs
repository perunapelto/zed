--- conflicted
+++ resolved
@@ -2,16 +2,10 @@
     Action, AnyWindowHandle, AppCell, AppContext, AsyncAppContext, AvailableSpace,
     BackgroundExecutor, BorrowAppContext, Bounds, ClipboardItem, Context, DrawPhase, Drawable,
     Element, Empty, Entity, EventEmitter, ForegroundExecutor, Global, InputEvent, Keystroke, Model,
-<<<<<<< HEAD
     Modifiers, ModifiersChangedEvent, MouseButton, MouseDownEvent, MouseMoveEvent, MouseUpEvent,
-    Pixels, Platform, Point, Render, Result, Size, Task, TestDispatcher, TestPlatform, TestWindow,
-    TextSystem, Window, WindowBounds, WindowHandle, WindowOptions,
-=======
-    ModelContext, Modifiers, ModifiersChangedEvent, MouseButton, MouseDownEvent, MouseMoveEvent,
-    MouseUpEvent, Pixels, Platform, Point, Render, Result, Size, Task, TestDispatcher,
-    TestPlatform, TestScreenCaptureSource, TestWindow, TextSystem, View, ViewContext,
-    VisualContext, WindowBounds, WindowContext, WindowHandle, WindowOptions,
->>>>>>> ac07b919
+    Pixels, Platform, Point, Render, Result, Size, Task, TestDispatcher, TestPlatform,
+    TestScreenCaptureSource, TestWindow, TextSystem, Window, WindowBounds, WindowHandle,
+    WindowOptions,
 };
 use anyhow::{anyhow, bail};
 use futures::{channel::oneshot, Stream, StreamExt};
@@ -522,13 +516,43 @@
         }
     }
 
-    /// Returns a future that resolves when the model notifies.
-    pub fn next_notification(&self, cx: &TestAppContext) -> impl Future<Output = ()> {
+    // /// Returns a future that resolves when the model notifies.
+    // pub fn next_notification(&self, cx: &TestAppContext) -> impl Future<Output = ()> {
+    //     use postage::prelude::{Sink as _, Stream as _};
+
+    //     let (mut tx, mut rx) = postage::mpsc::channel(1);
+    //     let mut cx = cx.app.app.borrow_mut();
+    //     let subscription = cx.observe(self, move |_, _| {
+    //         tx.try_send(()).ok();
+    //     });
+
+    //     let duration = if std::env::var("CI").is_ok() {
+    //         Duration::from_secs(5)
+    //     } else {
+    //         Duration::from_secs(1)
+    //     };
+
+    //     async move {
+    //         let notification = crate::util::timeout(duration, rx.recv())
+    //             .await
+    //             .expect("next notification timed out");
+    //         drop(subscription);
+    //         notification.expect("model dropped while test was waiting for its next notification")
+    //     }
+    // }
+}
+
+impl<T: 'static> Model<T> {
+    /// Returns a future that resolves when the view is next updated.
+    pub fn next_notification(
+        &self,
+        advance_clock_by: Duration,
+        cx: &TestAppContext,
+    ) -> impl Future<Output = ()> {
         use postage::prelude::{Sink as _, Stream as _};
 
         let (mut tx, mut rx) = postage::mpsc::channel(1);
-        let mut cx = cx.app.app.borrow_mut();
-        let subscription = cx.observe(self, move |_, _| {
+        let subscription = cx.app.app.borrow_mut().observe(self, move |_, _| {
             tx.try_send(()).ok();
         });
 
@@ -537,6 +561,8 @@
         } else {
             Duration::from_secs(1)
         };
+
+        cx.executor().advance_clock(advance_clock_by);
 
         async move {
             let notification = crate::util::timeout(duration, rx.recv())
@@ -547,34 +573,6 @@
         }
     }
 }
-
-<<<<<<< HEAD
-// impl<V: 'static> View<V> {
-//     /// Returns a future that resolves when the view is next updated.
-//     pub fn next_notification(&self, cx: &TestAppContext) -> impl Future<Output = ()> {
-//         use postage::prelude::{Sink as _, Stream as _};
-
-//         let (mut tx, mut rx) = postage::mpsc::channel(1);
-//         let mut cx = cx.app.app.borrow_mut();
-//         let subscription = cx.observe(self, move |_, _| {
-//             tx.try_send(()).ok();
-//         });
-
-//         let duration = if std::env::var("CI").is_ok() {
-//             Duration::from_secs(5)
-//         } else {
-//             Duration::from_secs(1)
-//         };
-
-//         async move {
-//             let notification = crate::util::timeout(duration, rx.recv())
-//                 .await
-//                 .expect("next notification timed out");
-//             drop(subscription);
-//             notification.expect("model dropped while test was waiting for its next notification")
-//         }
-//     }
-// }
 
 // impl<V> View<V> {
 //     /// Returns a future that resolves when the condition becomes true.
@@ -645,109 +643,6 @@
 //         }
 //     }
 // }
-=======
-impl<V: 'static> View<V> {
-    /// Returns a future that resolves when the view is next updated.
-    pub fn next_notification(
-        &self,
-        advance_clock_by: Duration,
-        cx: &TestAppContext,
-    ) -> impl Future<Output = ()> {
-        use postage::prelude::{Sink as _, Stream as _};
-
-        let (mut tx, mut rx) = postage::mpsc::channel(1);
-        let subscription = cx.app.app.borrow_mut().observe(self, move |_, _| {
-            tx.try_send(()).ok();
-        });
-
-        let duration = if std::env::var("CI").is_ok() {
-            Duration::from_secs(5)
-        } else {
-            Duration::from_secs(1)
-        };
-
-        cx.executor().advance_clock(advance_clock_by);
-
-        async move {
-            let notification = crate::util::timeout(duration, rx.recv())
-                .await
-                .expect("next notification timed out");
-            drop(subscription);
-            notification.expect("model dropped while test was waiting for its next notification")
-        }
-    }
-}
-
-impl<V> View<V> {
-    /// Returns a future that resolves when the condition becomes true.
-    pub fn condition<Evt>(
-        &self,
-        cx: &TestAppContext,
-        mut predicate: impl FnMut(&V, &AppContext) -> bool,
-    ) -> impl Future<Output = ()>
-    where
-        Evt: 'static,
-        V: EventEmitter<Evt>,
-    {
-        use postage::prelude::{Sink as _, Stream as _};
-
-        let (tx, mut rx) = postage::mpsc::channel(1024);
-        let timeout_duration = if cfg!(target_os = "macos") {
-            Duration::from_millis(100)
-        } else {
-            Duration::from_secs(1)
-        };
-
-        let mut cx = cx.app.borrow_mut();
-        let subscriptions = (
-            cx.observe(self, {
-                let mut tx = tx.clone();
-                move |_, _| {
-                    tx.blocking_send(()).ok();
-                }
-            }),
-            cx.subscribe(self, {
-                let mut tx = tx.clone();
-                move |_, _: &Evt, _| {
-                    tx.blocking_send(()).ok();
-                }
-            }),
-        );
-
-        let cx = cx.this.upgrade().unwrap();
-        let handle = self.downgrade();
-
-        async move {
-            crate::util::timeout(timeout_duration, async move {
-                loop {
-                    {
-                        let cx = cx.borrow();
-                        let cx = &*cx;
-                        if predicate(
-                            handle
-                                .upgrade()
-                                .expect("view dropped with pending condition")
-                                .read(cx),
-                            cx,
-                        ) {
-                            break;
-                        }
-                    }
-
-                    cx.borrow().background_executor().start_waiting();
-                    rx.recv()
-                        .await
-                        .expect("view dropped with pending condition");
-                    cx.borrow().background_executor().finish_waiting();
-                }
-            })
-            .await
-            .expect("condition timed out");
-            drop(subscriptions);
-        }
-    }
-}
->>>>>>> ac07b919
 
 use derive_more::{Deref, DerefMut};
 #[derive(Deref, DerefMut, Clone)]
