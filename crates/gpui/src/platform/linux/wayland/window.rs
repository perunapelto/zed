--- conflicted
+++ resolved
@@ -1013,16 +1013,15 @@
         }
     }
 
-<<<<<<< HEAD
     fn update_ime_position(&self, bounds: Bounds<Pixels>) {
         let state = self.borrow();
         let client = state.client.clone();
         drop(state);
         client.update_ime_position(bounds);
-=======
+    }
+
     fn gpu_specs(&self) -> Option<GPUSpecs> {
         self.borrow().renderer.gpu_specs().into()
->>>>>>> fe23504e
     }
 }
 
