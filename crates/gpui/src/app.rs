use std::{
    any::{type_name, TypeId},
    cell::{Ref, RefCell, RefMut},
    marker::PhantomData,
    ops::{Deref, DerefMut},
    path::{Path, PathBuf},
    rc::{Rc, Weak},
    sync::{atomic::Ordering::SeqCst, Arc},
    time::Duration,
};

use anyhow::{anyhow, Result};
use derive_more::{Deref, DerefMut};
use futures::{
    channel::oneshot,
    future::{LocalBoxFuture, Shared},
    Future, FutureExt,
};
use slotmap::SlotMap;

pub use async_context::*;
use collections::{FxHashMap, FxHashSet, VecDeque};
pub use entity_map::*;
use http_client::HttpClient;
#[cfg(any(test, feature = "test-support"))]
pub use test_context::*;
use util::ResultExt;

use crate::{
<<<<<<< HEAD
    current_platform, hash, init_app_menus, Action, ActionRegistry, Any, AnyElement,
    AnyWindowHandle, Asset, AssetSource, BackgroundExecutor, ClipboardItem, Context, DispatchPhase,
    DisplayId, Entity, EventEmitter, FocusHandle, ForegroundExecutor, Global, IntoElement,
    KeyBinding, Keymap, Keystroke, LayoutId, Menu, MenuItem, OwnedMenu, PathPromptOptions, Pixels,
    Platform, PlatformDisplay, Point, PromptBuilder, PromptLevel, Render, Reservation,
    SharedString, SubscriberSet, Subscription, SvgRenderer, Task, TextSystem, Window,
    WindowAppearance, WindowHandle, WindowId,
=======
    current_platform, hash, init_app_menus, Action, ActionRegistry, Any, AnyView, AnyWindowHandle,
    Asset, AssetSource, BackgroundExecutor, ClipboardItem, Context, DispatchPhase, DisplayId,
    Entity, EventEmitter, ForegroundExecutor, Global, KeyBinding, Keymap, Keystroke, LayoutId,
    Menu, MenuItem, OwnedMenu, PathPromptOptions, Pixels, Platform, PlatformDisplay, Point,
    PromptBuilder, PromptHandle, PromptLevel, Render, RenderablePromptHandle, Reservation,
    ScreenCaptureSource, SharedString, SubscriberSet, Subscription, SvgRenderer, Task, TextSystem,
    View, ViewContext, Window, WindowAppearance, WindowContext, WindowHandle, WindowId,
>>>>>>> ac07b919
};

mod async_context;
mod entity_map;
#[cfg(any(test, feature = "test-support"))]
mod test_context;

/// The duration for which futures returned from [AppContext::on_app_context] or [ModelContext::on_app_quit] can run before the application fully quits.
pub const SHUTDOWN_TIMEOUT: Duration = Duration::from_millis(100);

/// Temporary(?) wrapper around [`RefCell<AppContext>`] to help us debug any double borrows.
/// Strongly consider removing after stabilization.
#[doc(hidden)]
pub struct AppCell {
    app: RefCell<AppContext>,
}

impl AppCell {
    #[doc(hidden)]
    #[track_caller]
    pub fn borrow(&self) -> AppRef {
        if option_env!("TRACK_THREAD_BORROWS").is_some() {
            let thread_id = std::thread::current().id();
            eprintln!("borrowed {thread_id:?}");
        }
        AppRef(self.app.borrow())
    }

    #[doc(hidden)]
    #[track_caller]
    pub fn borrow_mut(&self) -> AppRefMut {
        if option_env!("TRACK_THREAD_BORROWS").is_some() {
            let thread_id = std::thread::current().id();
            eprintln!("borrowed {thread_id:?}");
        }
        AppRefMut(self.app.borrow_mut())
    }
}

#[doc(hidden)]
#[derive(Deref, DerefMut)]
pub struct AppRef<'a>(Ref<'a, AppContext>);

impl<'a> Drop for AppRef<'a> {
    fn drop(&mut self) {
        if option_env!("TRACK_THREAD_BORROWS").is_some() {
            let thread_id = std::thread::current().id();
            eprintln!("dropped borrow from {thread_id:?}");
        }
    }
}

#[doc(hidden)]
#[derive(Deref, DerefMut)]
pub struct AppRefMut<'a>(RefMut<'a, AppContext>);

impl<'a> Drop for AppRefMut<'a> {
    fn drop(&mut self) {
        if option_env!("TRACK_THREAD_BORROWS").is_some() {
            let thread_id = std::thread::current().id();
            eprintln!("dropped {thread_id:?}");
        }
    }
}

/// A reference to a GPUI application, typically constructed in the `main` function of your app.
/// You won't interact with this type much outside of initial configuration and startup.
pub struct App(Rc<AppCell>);

/// Represents an application before it is fully launched. Once your app is
/// configured, you'll start the app with `App::run`.
impl App {
    /// Builds an app with the given asset source.
    #[allow(clippy::new_without_default)]
    pub fn new() -> Self {
        #[cfg(any(test, feature = "test-support"))]
        log::info!("GPUI was compiled in test mode");

        Self(AppContext::new(
            current_platform(false),
            Arc::new(()),
            Arc::new(NullHttpClient),
        ))
    }

    /// Build an app in headless mode. This prevents opening windows,
    /// but makes it possible to run an application in an context like
    /// SSH, where GUI applications are not allowed.
    pub fn headless() -> Self {
        Self(AppContext::new(
            current_platform(true),
            Arc::new(()),
            Arc::new(NullHttpClient),
        ))
    }

    /// Assign
    pub fn with_assets(self, asset_source: impl AssetSource) -> Self {
        let mut context_lock = self.0.borrow_mut();
        let asset_source = Arc::new(asset_source);
        context_lock.asset_source = asset_source.clone();
        context_lock.svg_renderer = SvgRenderer::new(asset_source);
        drop(context_lock);
        self
    }

    /// Set the http client for the application
    pub fn with_http_client(self, http_client: Arc<dyn HttpClient>) -> Self {
        let mut context_lock = self.0.borrow_mut();
        context_lock.http_client = http_client;
        drop(context_lock);
        self
    }

    /// Start the application. The provided callback will be called once the
    /// app is fully launched.
    pub fn run<F>(self, on_finish_launching: F)
    where
        F: 'static + FnOnce(&mut AppContext),
    {
        let this = self.0.clone();
        let platform = self.0.borrow().platform.clone();
        platform.run(Box::new(move || {
            let cx = &mut *this.borrow_mut();
            on_finish_launching(cx);
        }));
    }

    /// Register a handler to be invoked when the platform instructs the application
    /// to open one or more URLs.
    pub fn on_open_urls<F>(&self, mut callback: F) -> &Self
    where
        F: 'static + FnMut(Vec<String>),
    {
        self.0.borrow().platform.on_open_urls(Box::new(callback));
        self
    }

    /// Invokes a handler when an already-running application is launched.
    /// On macOS, this can occur when the application icon is double-clicked or the app is launched via the dock.
    pub fn on_reopen<F>(&self, mut callback: F) -> &Self
    where
        F: 'static + FnMut(&mut AppContext),
    {
        let this = Rc::downgrade(&self.0);
        self.0.borrow_mut().platform.on_reopen(Box::new(move || {
            if let Some(app) = this.upgrade() {
                callback(&mut app.borrow_mut());
            }
        }));
        self
    }

    /// Returns a handle to the [`BackgroundExecutor`] associated with this app, which can be used to spawn futures in the background.
    pub fn background_executor(&self) -> BackgroundExecutor {
        self.0.borrow().background_executor.clone()
    }

    /// Returns a handle to the [`ForegroundExecutor`] associated with this app, which can be used to spawn futures in the foreground.
    pub fn foreground_executor(&self) -> ForegroundExecutor {
        self.0.borrow().foreground_executor.clone()
    }

    /// Returns a reference to the [`TextSystem`] associated with this app.
    pub fn text_system(&self) -> Arc<TextSystem> {
        self.0.borrow().text_system.clone()
    }

    /// Returns the file URL of the executable with the specified name in the application bundle
    pub fn path_for_auxiliary_executable(&self, name: &str) -> Result<PathBuf> {
        self.0.borrow().path_for_auxiliary_executable(name)
    }
}

type Handler = Box<dyn FnMut(&mut AppContext) -> bool + 'static>;
type Listener = Box<dyn FnMut(&dyn Any, &mut AppContext) -> bool + 'static>;
pub(crate) type KeystrokeObserver =
    Box<dyn FnMut(&KeystrokeEvent, &mut Window, &mut AppContext) -> bool + 'static>;
type QuitHandler = Box<dyn FnOnce(&mut AppContext) -> LocalBoxFuture<'static, ()> + 'static>;
type ReleaseListener = Box<dyn FnOnce(&mut dyn Any, &mut AppContext) + 'static>;
type NewModelListener = Box<dyn FnMut(AnyModel, &mut AppContext) + 'static>;

/// Contains the state of the full application, and passed as a reference to a variety of callbacks.
/// Other contexts such as [ModelContext], [WindowContext], and [ViewContext] deref to this type, making it the most general context type.
/// You need a reference to an `AppContext` to access the state of a [Model].
pub struct AppContext {
    pub(crate) this: Weak<AppCell>,
    pub(crate) platform: Rc<dyn Platform>,
    text_system: Arc<TextSystem>,
    flushing_effects: bool,
    pending_updates: usize,
    pub(crate) actions: Rc<ActionRegistry>,
    pub(crate) active_drag: Option<AnyDrag>,
    pub(crate) background_executor: BackgroundExecutor,
    pub(crate) foreground_executor: ForegroundExecutor,
    pub(crate) loading_assets: FxHashMap<(TypeId, u64), Box<dyn Any>>,
    asset_source: Arc<dyn AssetSource>,
    pub(crate) svg_renderer: SvgRenderer,
    http_client: Arc<dyn HttpClient>,
    pub(crate) globals_by_type: FxHashMap<TypeId, Box<dyn Any>>,
    pub(crate) entities: EntityMap,
    pub(crate) new_model_observers: SubscriberSet<TypeId, NewModelListener>,
    pub(crate) windows: SlotMap<WindowId, Option<Window>>,
    pub(crate) window_handles: FxHashMap<WindowId, AnyWindowHandle>,
    pub(crate) keymap: Rc<RefCell<Keymap>>,
    pub(crate) keyboard_layout: SharedString,
    pub(crate) global_action_listeners:
        FxHashMap<TypeId, Vec<Rc<dyn Fn(&dyn Any, DispatchPhase, &mut Self)>>>,
    pending_effects: VecDeque<Effect>,
    pub(crate) pending_notifications: FxHashSet<EntityId>,
    pub(crate) pending_global_notifications: FxHashSet<TypeId>,
    pub(crate) observers: SubscriberSet<EntityId, Handler>,
    // TypeId is the type of the event that the listener callback expects
    pub(crate) event_listeners: SubscriberSet<EntityId, (TypeId, Listener)>,
    pub(crate) keystroke_observers: SubscriberSet<(), KeystrokeObserver>,
    pub(crate) keyboard_layout_observers: SubscriberSet<(), Handler>,
    pub(crate) release_listeners: SubscriberSet<EntityId, ReleaseListener>,
    pub(crate) global_observers: SubscriberSet<TypeId, Handler>,
    pub(crate) quit_observers: SubscriberSet<(), QuitHandler>,
    pub(crate) layout_id_buffer: Vec<LayoutId>, // We recycle this memory across layout requests.
    pub(crate) propagate_event: bool,
    pub(crate) prompt_builder: Option<PromptBuilder>,

    #[cfg(any(test, feature = "test-support", debug_assertions))]
    pub(crate) name: Option<&'static str>,
}

impl AppContext {
    #[allow(clippy::new_ret_no_self)]
    pub(crate) fn new(
        platform: Rc<dyn Platform>,
        asset_source: Arc<dyn AssetSource>,
        http_client: Arc<dyn HttpClient>,
    ) -> Rc<AppCell> {
        let executor = platform.background_executor();
        let foreground_executor = platform.foreground_executor();
        assert!(
            executor.is_main_thread(),
            "must construct App on main thread"
        );

        let text_system = Arc::new(TextSystem::new(platform.text_system()));
        let entities = EntityMap::new();
        let keyboard_layout = SharedString::from(platform.keyboard_layout());

        let app = Rc::new_cyclic(|this| AppCell {
            app: RefCell::new(AppContext {
                this: this.clone(),
                platform: platform.clone(),
                text_system,
                actions: Rc::new(ActionRegistry::default()),
                flushing_effects: false,
                pending_updates: 0,
                active_drag: None,
                background_executor: executor,
                foreground_executor,
                svg_renderer: SvgRenderer::new(asset_source.clone()),
                loading_assets: Default::default(),
                asset_source,
                http_client,
                globals_by_type: FxHashMap::default(),
                entities,
                new_model_observers: SubscriberSet::new(),
                window_handles: FxHashMap::default(),
                windows: SlotMap::with_key(),
                keymap: Rc::new(RefCell::new(Keymap::default())),
                keyboard_layout,
                global_action_listeners: FxHashMap::default(),
                pending_effects: VecDeque::new(),
                pending_notifications: FxHashSet::default(),
                pending_global_notifications: FxHashSet::default(),
                observers: SubscriberSet::new(),
                event_listeners: SubscriberSet::new(),
                release_listeners: SubscriberSet::new(),
                keystroke_observers: SubscriberSet::new(),
                keyboard_layout_observers: SubscriberSet::new(),
                global_observers: SubscriberSet::new(),
                quit_observers: SubscriberSet::new(),
                layout_id_buffer: Default::default(),
                propagate_event: true,
                prompt_builder: Some(PromptBuilder::Default),

                #[cfg(any(test, feature = "test-support", debug_assertions))]
                name: None,
            }),
        });

        init_app_menus(platform.as_ref(), &mut app.borrow_mut());

        platform.on_keyboard_layout_change(Box::new({
            let app = Rc::downgrade(&app);
            move || {
                if let Some(app) = app.upgrade() {
                    let cx = &mut app.borrow_mut();
                    cx.keyboard_layout = SharedString::from(cx.platform.keyboard_layout());
                    cx.keyboard_layout_observers
                        .clone()
                        .retain(&(), move |callback| (callback)(cx));
                }
            }
        }));

        platform.on_quit(Box::new({
            let cx = app.clone();
            move || {
                cx.borrow_mut().shutdown();
            }
        }));

        app
    }

    /// Quit the application gracefully. Handlers registered with [`ModelContext::on_app_quit`]
    /// will be given 100ms to complete before exiting.
    pub fn shutdown(&mut self) {
        let mut futures = Vec::new();

        for observer in self.quit_observers.remove(&()) {
            futures.push(observer(self));
        }

        self.windows.clear();
        self.window_handles.clear();
        self.flush_effects();

        let futures = futures::future::join_all(futures);
        if self
            .background_executor
            .block_with_timeout(SHUTDOWN_TIMEOUT, futures)
            .is_err()
        {
            log::error!("timed out waiting on app_will_quit");
        }
    }

    /// Get the id of the current keyboard layout
    pub fn keyboard_layout(&self) -> &SharedString {
        &self.keyboard_layout
    }

    /// Invokes a handler when the current keyboard layout changes
    pub fn on_keyboard_layout_change<F>(&self, mut callback: F) -> Subscription
    where
        F: 'static + FnMut(&mut AppContext),
    {
        let (subscription, activate) = self.keyboard_layout_observers.insert(
            (),
            Box::new(move |cx| {
                callback(cx);
                true
            }),
        );
        activate();
        subscription
    }

    /// Gracefully quit the application via the platform's standard routine.
    pub fn quit(&self) {
        self.platform.quit();
    }

    /// Schedules all windows in the application to be redrawn. This can be called
    /// multiple times in an update cycle and still result in a single redraw.
    pub fn refresh(&mut self) {
        self.pending_effects.push_back(Effect::Refresh);
    }

    pub(crate) fn update<R>(&mut self, update: impl FnOnce(&mut Self) -> R) -> R {
        self.pending_updates += 1;
        let result = update(self);
        if !self.flushing_effects && self.pending_updates == 1 {
            self.flushing_effects = true;
            self.flush_effects();
            self.flushing_effects = false;
        }
        self.pending_updates -= 1;
        result
    }

    /// Notifies observers of the entity with the given ID.
    pub fn notify(&mut self, entity_id: Option<EntityId>) {
        if let Some(entity_id) = entity_id {
            if self.pending_notifications.insert(entity_id) {
                self.pending_effects
                    .push_back(Effect::Notify { emitter: entity_id });
            }
        } else {
            self.refresh();
        }
    }

    /// Arrange a callback to be invoked when the given model or view calls `notify` on its respective context.
    pub fn observe<W, E>(
        &mut self,
        entity: &E,
        mut on_notify: impl FnMut(E, &mut AppContext) + 'static,
    ) -> Subscription
    where
        W: 'static,
        E: Entity<W>,
    {
        self.observe_internal(entity, move |e, cx| {
            on_notify(e, cx);
            true
        })
    }

    pub(crate) fn new_observer(&mut self, key: EntityId, value: Handler) -> Subscription {
        let (subscription, activate) = self.observers.insert(key, value);
        self.defer(move |_| activate());
        subscription
    }
    pub(crate) fn observe_internal<W, E>(
        &mut self,
        entity: &E,
        mut on_notify: impl FnMut(E, &mut AppContext) -> bool + 'static,
    ) -> Subscription
    where
        W: 'static,
        E: Entity<W>,
    {
        let entity_id = entity.entity_id();
        let handle = entity.downgrade();
        self.new_observer(
            entity_id,
            Box::new(move |cx| {
                if let Some(handle) = E::upgrade_from(&handle) {
                    on_notify(handle, cx)
                } else {
                    false
                }
            }),
        )
    }

    /// Arrange for the given callback to be invoked whenever the given model or view emits an event of a given type.
    /// The callback is provided a handle to the emitting entity and a reference to the emitted event.
    pub fn subscribe<T, E, Event>(
        &mut self,
        entity: &E,
        mut on_event: impl FnMut(E, &Event, &mut AppContext) + 'static,
    ) -> Subscription
    where
        T: 'static + EventEmitter<Event>,
        E: Entity<T>,
        Event: 'static,
    {
        self.subscribe_internal(entity, move |entity, event, cx| {
            on_event(entity, event, cx);
            true
        })
    }

    pub(crate) fn new_subscription(
        &mut self,
        key: EntityId,
        value: (TypeId, Listener),
    ) -> Subscription {
        let (subscription, activate) = self.event_listeners.insert(key, value);
        self.defer(move |_| activate());
        subscription
    }
    pub(crate) fn subscribe_internal<T, E, Evt>(
        &mut self,
        entity: &E,
        mut on_event: impl FnMut(E, &Evt, &mut AppContext) -> bool + 'static,
    ) -> Subscription
    where
        T: 'static + EventEmitter<Evt>,
        E: Entity<T>,
        Evt: 'static,
    {
        let entity_id = entity.entity_id();
        let entity = entity.downgrade();
        self.new_subscription(
            entity_id,
            (
                TypeId::of::<Evt>(),
                Box::new(move |event, cx| {
                    let event: &Evt = event.downcast_ref().expect("invalid event type");
                    if let Some(handle) = E::upgrade_from(&entity) {
                        on_event(handle, event, cx)
                    } else {
                        false
                    }
                }),
            ),
        )
    }

    /// Returns handles to all open windows in the application.
    /// Each handle could be downcast to a handle typed for the root view of that window.
    /// To find all windows of a given type, you could filter on
    pub fn windows(&self) -> Vec<AnyWindowHandle> {
        self.windows
            .keys()
            .flat_map(|window_id| self.window_handles.get(&window_id).copied())
            .collect()
    }

    /// Returns the window handles ordered by their appearance on screen, front to back.
    ///
    /// The first window in the returned list is the active/topmost window of the application.
    ///
    /// This method returns None if the platform doesn't implement the method yet.
    pub fn window_stack(&self) -> Option<Vec<AnyWindowHandle>> {
        self.platform.window_stack()
    }

    /// Returns a handle to the window that is currently focused at the platform level, if one exists.
    pub fn active_window(&self) -> Option<AnyWindowHandle> {
        self.platform.active_window()
    }

    /// Opens a new window with the given option and the root view returned by the given function.
    /// The function is invoked with a `WindowContext`, which can be used to interact with window-specific
    /// functionality.
    pub fn open_window<T>(
        &mut self,
        options: crate::WindowOptions,
        builder: impl FnOnce(&Model<T>, &mut Window, &mut AppContext) -> T,
    ) -> anyhow::Result<WindowHandle<T>>
    where
        T: 'static + Render,
    {
        self.update(|cx| {
            let id = cx.windows.insert(None);
            let handle = WindowHandle::new(id);
            match Window::new(handle.into(), options, cx) {
                Ok(mut window) => {
                    window.state = Some(
                        cx.new_model(|model, cx| builder(model, &mut window, cx))
                            .into(),
                    );
                    window.render = Some(Box::new(move |any_state| {
                        any_state.downcast::<T>().unwrap().into_any_element()
                    }));

                    window.appearance_changed(cx);
                    cx.window_handles.insert(id, window.handle);
                    cx.windows.get_mut(id).unwrap().replace(window);
                    Ok(handle)
                }
                Err(e) => {
                    cx.windows.remove(id);
                    Err(e)
                }
            }
        })
    }

    /// Instructs the platform to activate the application by bringing it to the foreground.
    pub fn activate(&self, ignoring_other_apps: bool) {
        self.platform.activate(ignoring_other_apps);
    }

    /// Hide the application at the platform level.
    pub fn hide(&self) {
        self.platform.hide();
    }

    /// Hide other applications at the platform level.
    pub fn hide_other_apps(&self) {
        self.platform.hide_other_apps();
    }

    /// Unhide other applications at the platform level.
    pub fn unhide_other_apps(&self) {
        self.platform.unhide_other_apps();
    }

    /// Returns the list of currently active displays.
    pub fn displays(&self) -> Vec<Rc<dyn PlatformDisplay>> {
        self.platform.displays()
    }

    /// Returns the primary display that will be used for new windows.
    pub fn primary_display(&self) -> Option<Rc<dyn PlatformDisplay>> {
        self.platform.primary_display()
    }

    /// Returns a list of available screen capture sources.
    pub fn screen_capture_sources(
        &self,
    ) -> oneshot::Receiver<Result<Vec<Box<dyn ScreenCaptureSource>>>> {
        self.platform.screen_capture_sources()
    }

    /// Returns the display with the given ID, if one exists.
    pub fn find_display(&self, id: DisplayId) -> Option<Rc<dyn PlatformDisplay>> {
        self.displays()
            .iter()
            .find(|display| display.id() == id)
            .cloned()
    }

    /// Returns the appearance of the application's windows.
    pub fn window_appearance(&self) -> WindowAppearance {
        self.platform.window_appearance()
    }

    /// Writes data to the primary selection buffer.
    /// Only available on Linux.
    #[cfg(any(target_os = "linux", target_os = "freebsd"))]
    pub fn write_to_primary(&self, item: ClipboardItem) {
        self.platform.write_to_primary(item)
    }

    /// Writes data to the platform clipboard.
    pub fn write_to_clipboard(&self, item: ClipboardItem) {
        self.platform.write_to_clipboard(item)
    }

    /// Reads data from the primary selection buffer.
    /// Only available on Linux.
    #[cfg(any(target_os = "linux", target_os = "freebsd"))]
    pub fn read_from_primary(&self) -> Option<ClipboardItem> {
        self.platform.read_from_primary()
    }

    /// Reads data from the platform clipboard.
    pub fn read_from_clipboard(&self) -> Option<ClipboardItem> {
        self.platform.read_from_clipboard()
    }

    /// Writes credentials to the platform keychain.
    pub fn write_credentials(
        &self,
        url: &str,
        username: &str,
        password: &[u8],
    ) -> Task<Result<()>> {
        self.platform.write_credentials(url, username, password)
    }

    /// Reads credentials from the platform keychain.
    pub fn read_credentials(&self, url: &str) -> Task<Result<Option<(String, Vec<u8>)>>> {
        self.platform.read_credentials(url)
    }

    /// Deletes credentials from the platform keychain.
    pub fn delete_credentials(&self, url: &str) -> Task<Result<()>> {
        self.platform.delete_credentials(url)
    }

    /// Directs the platform's default browser to open the given URL.
    pub fn open_url(&self, url: &str) {
        self.platform.open_url(url);
    }

    /// register_url_scheme requests that the given scheme (e.g. `zed` for `zed://` urls)
    /// is opened by the current app.
    /// On some platforms (e.g. macOS) you may be able to register URL schemes as part of app
    /// distribution, but this method exists to let you register schemes at runtime.
    pub fn register_url_scheme(&self, scheme: &str) -> Task<Result<()>> {
        self.platform.register_url_scheme(scheme)
    }

    /// Returns the full pathname of the current app bundle.
    /// If the app is not being run from a bundle, returns an error.
    pub fn app_path(&self) -> Result<PathBuf> {
        self.platform.app_path()
    }

    /// On Linux, returns the name of the compositor in use.
    /// Is blank on other platforms.
    pub fn compositor_name(&self) -> &'static str {
        self.platform.compositor_name()
    }

    /// Returns the file URL of the executable with the specified name in the application bundle
    pub fn path_for_auxiliary_executable(&self, name: &str) -> Result<PathBuf> {
        self.platform.path_for_auxiliary_executable(name)
    }

    /// Displays a platform modal for selecting paths.
    /// When one or more paths are selected, they'll be relayed asynchronously via the returned oneshot channel.
    /// If cancelled, a `None` will be relayed instead.
    /// May return an error on Linux if the file picker couldn't be opened.
    pub fn prompt_for_paths(
        &self,
        options: PathPromptOptions,
    ) -> oneshot::Receiver<Result<Option<Vec<PathBuf>>>> {
        self.platform.prompt_for_paths(options)
    }

    /// Displays a platform modal for selecting a new path where a file can be saved.
    /// The provided directory will be used to set the initial location.
    /// When a path is selected, it is relayed asynchronously via the returned oneshot channel.
    /// If cancelled, a `None` will be relayed instead.
    /// May return an error on Linux if the file picker couldn't be opened.
    pub fn prompt_for_new_path(
        &self,
        directory: &Path,
    ) -> oneshot::Receiver<Result<Option<PathBuf>>> {
        self.platform.prompt_for_new_path(directory)
    }

    /// Reveals the specified path at the platform level, such as in Finder on macOS.
    pub fn reveal_path(&self, path: &Path) {
        self.platform.reveal_path(path)
    }

    /// Opens the specified path with the system's default application.
    pub fn open_with_system(&self, path: &Path) {
        self.platform.open_with_system(path)
    }

    /// Returns whether the user has configured scrollbars to auto-hide at the platform level.
    pub fn should_auto_hide_scrollbars(&self) -> bool {
        self.platform.should_auto_hide_scrollbars()
    }

    /// Restart the application.
    pub fn restart(&self, binary_path: Option<PathBuf>) {
        self.platform.restart(binary_path)
    }

    /// Updates the http client assigned to GPUI
    pub fn set_http_client(&mut self, new_client: Arc<dyn HttpClient>) {
        self.http_client = new_client;
    }

    /// Returns the http client assigned to GPUI
    pub fn http_client(&self) -> Arc<dyn HttpClient> {
        self.http_client.clone()
    }

    /// Returns the SVG renderer GPUI uses
    pub fn svg_renderer(&self) -> SvgRenderer {
        self.svg_renderer.clone()
    }

    pub(crate) fn push_effect(&mut self, effect: Effect) {
        match &effect {
            Effect::Notify { emitter } => {
                if !self.pending_notifications.insert(*emitter) {
                    return;
                }
            }
            Effect::NotifyGlobalObservers { global_type } => {
                if !self.pending_global_notifications.insert(*global_type) {
                    return;
                }
            }
            _ => {}
        };

        self.pending_effects.push_back(effect);
    }

    /// Called at the end of [`AppContext::update`] to complete any side effects
    /// such as notifying observers, emitting events, etc. Effects can themselves
    /// cause effects, so we continue looping until all effects are processed.
    fn flush_effects(&mut self) {
        loop {
            self.release_dropped_entities();
            self.release_dropped_focus_handles();

            if let Some(effect) = self.pending_effects.pop_front() {
                match effect {
                    Effect::Notify { emitter } => {
                        self.apply_notify_effect(emitter);
                    }

                    Effect::Emit {
                        emitter,
                        event_type,
                        event,
                    } => self.apply_emit_effect(emitter, event_type, event),

                    Effect::Refresh => {
                        self.apply_refresh_effect();
                    }

                    Effect::NotifyGlobalObservers { global_type } => {
                        self.apply_notify_global_observers_effect(global_type);
                    }

                    Effect::Defer { callback } => {
                        self.apply_defer_effect(callback);
                    }
                }
            } else {
                #[cfg(any(test, feature = "test-support"))]
                for window in self
                    .windows
                    .values()
                    .filter_map(|window| {
                        let window = window.as_ref()?;
                        window.dirty.get().then_some(window.handle)
                    })
                    .collect::<Vec<_>>()
                {
                    self.update_window(window, |window, cx| window.draw(cx))
                        .unwrap();
                }

                if self.pending_effects.is_empty() {
                    break;
                }
            }
        }
    }

    /// Repeatedly called during `flush_effects` to release any entities whose
    /// reference count has become zero. We invoke any release observers before dropping
    /// each entity.
    fn release_dropped_entities(&mut self) {
        loop {
            let dropped = self.entities.take_dropped();
            if dropped.is_empty() {
                break;
            }

            for (entity_id, mut entity) in dropped {
                self.observers.remove(&entity_id);
                self.event_listeners.remove(&entity_id);
                for release_callback in self.release_listeners.remove(&entity_id) {
                    release_callback(entity.as_mut(), self);
                }
            }
        }
    }

    /// Repeatedly called during `flush_effects` to handle a focused handle being dropped.
    fn release_dropped_focus_handles(&mut self) {
        for window_handle in self.windows() {
            window_handle
                .update(self, |window, _cx| {
                    let mut blur_window = false;
                    let focus = window.focus;
                    window.focus_handles.write().retain(|handle_id, count| {
                        if count.load(SeqCst) == 0 {
                            if focus == Some(handle_id) {
                                blur_window = true;
                            }
                            false
                        } else {
                            true
                        }
                    });

                    if blur_window {
                        window.blur();
                    }
                })
                .unwrap();
        }
    }

    fn apply_notify_effect(&mut self, emitter: EntityId) {
        self.pending_notifications.remove(&emitter);

        self.observers
            .clone()
            .retain(&emitter, |handler| handler(self));
    }

    fn apply_emit_effect(&mut self, emitter: EntityId, event_type: TypeId, event: Box<dyn Any>) {
        self.event_listeners
            .clone()
            .retain(&emitter, |(stored_type, handler)| {
                if *stored_type == event_type {
                    handler(event.as_ref(), self)
                } else {
                    true
                }
            });
    }

    fn apply_refresh_effect(&mut self) {
        for window in self.windows.values_mut() {
            if let Some(window) = window.as_mut() {
                window.dirty.set(true);
            }
        }
    }

    fn apply_notify_global_observers_effect(&mut self, type_id: TypeId) {
        self.pending_global_notifications.remove(&type_id);
        self.global_observers
            .clone()
            .retain(&type_id, |observer| observer(self));
    }

    fn apply_defer_effect(&mut self, callback: Box<dyn FnOnce(&mut Self) + 'static>) {
        callback(self);
    }

    /// Creates an `AsyncAppContext`, which can be cloned and has a static lifetime
    /// so it can be held across `await` points.
    pub fn to_async(&self) -> AsyncAppContext {
        AsyncAppContext {
            app: self.this.clone(),
            background_executor: self.background_executor.clone(),
            foreground_executor: self.foreground_executor.clone(),
        }
    }

    /// Obtains a reference to the executor, which can be used to spawn futures.
    pub fn background_executor(&self) -> &BackgroundExecutor {
        &self.background_executor
    }

    /// Obtains a reference to the executor, which can be used to spawn futures.
    pub fn foreground_executor(&self) -> &ForegroundExecutor {
        &self.foreground_executor
    }

    /// Spawns the future returned by the given function on the thread pool. The closure will be invoked
    /// with [AsyncAppContext], which allows the application state to be accessed across await points.
    pub fn spawn<Fut, R>(&self, f: impl FnOnce(AsyncAppContext) -> Fut) -> Task<R>
    where
        Fut: Future<Output = R> + 'static,
        R: 'static,
    {
        self.foreground_executor.spawn(f(self.to_async()))
    }

    /// Schedules the given function to be run at the end of the current effect cycle, allowing entities
    /// that are currently on the stack to be returned to the app.
    pub fn defer(&mut self, f: impl FnOnce(&mut AppContext) + 'static) {
        self.push_effect(Effect::Defer {
            callback: Box::new(f),
        });
    }

    /// Accessor for the application's asset source, which is provided when constructing the `App`.
    pub fn asset_source(&self) -> &Arc<dyn AssetSource> {
        &self.asset_source
    }

    /// Accessor for the text system.
    pub fn text_system(&self) -> &Arc<TextSystem> {
        &self.text_system
    }

    /// Check whether a global of the given type has been assigned.
    pub fn has_global<G: Global>(&self) -> bool {
        self.globals_by_type.contains_key(&TypeId::of::<G>())
    }

    /// Access the global of the given type. Panics if a global for that type has not been assigned.
    #[track_caller]
    pub fn global<G: Global>(&self) -> &G {
        self.globals_by_type
            .get(&TypeId::of::<G>())
            .map(|any_state| any_state.downcast_ref::<G>().unwrap())
            .ok_or_else(|| anyhow!("no state of type {} exists", type_name::<G>()))
            .unwrap()
    }

    /// Access the global of the given type if a value has been assigned.
    pub fn try_global<G: Global>(&self) -> Option<&G> {
        self.globals_by_type
            .get(&TypeId::of::<G>())
            .map(|any_state| any_state.downcast_ref::<G>().unwrap())
    }

    /// Access the global of the given type mutably. Panics if a global for that type has not been assigned.
    #[track_caller]
    pub fn global_mut<G: Global>(&mut self) -> &mut G {
        let global_type = TypeId::of::<G>();
        self.push_effect(Effect::NotifyGlobalObservers { global_type });
        self.globals_by_type
            .get_mut(&global_type)
            .and_then(|any_state| any_state.downcast_mut::<G>())
            .ok_or_else(|| anyhow!("no state of type {} exists", type_name::<G>()))
            .unwrap()
    }

    /// Access the global of the given type mutably. A default value is assigned if a global of this type has not
    /// yet been assigned.
    pub fn default_global<G: Global + Default>(&mut self) -> &mut G {
        let global_type = TypeId::of::<G>();
        self.push_effect(Effect::NotifyGlobalObservers { global_type });
        self.globals_by_type
            .entry(global_type)
            .or_insert_with(|| Box::<G>::default())
            .downcast_mut::<G>()
            .unwrap()
    }

    /// Sets the value of the global of the given type.
    pub fn set_global<G: Global>(&mut self, global: G) {
        let global_type = TypeId::of::<G>();
        self.push_effect(Effect::NotifyGlobalObservers { global_type });
        self.globals_by_type.insert(global_type, Box::new(global));
    }

    /// Clear all stored globals. Does not notify global observers.
    #[cfg(any(test, feature = "test-support"))]
    pub fn clear_globals(&mut self) {
        self.globals_by_type.drain();
    }

    /// Remove the global of the given type from the app context. Does not notify global observers.
    pub fn remove_global<G: Global>(&mut self) -> G {
        let global_type = TypeId::of::<G>();
        self.push_effect(Effect::NotifyGlobalObservers { global_type });
        *self
            .globals_by_type
            .remove(&global_type)
            .unwrap_or_else(|| panic!("no global added for {}", std::any::type_name::<G>()))
            .downcast()
            .unwrap()
    }

    /// Register a callback to be invoked when a global of the given type is updated.
    pub fn observe_global<G: Global>(
        &mut self,
        mut f: impl FnMut(&mut Self) + 'static,
    ) -> Subscription {
        let (subscription, activate) = self.global_observers.insert(
            TypeId::of::<G>(),
            Box::new(move |cx| {
                f(cx);
                true
            }),
        );
        self.defer(move |_| activate());
        subscription
    }

    /// Move the global of the given type to the stack.
    #[track_caller]
    pub(crate) fn lease_global<G: Global>(&mut self) -> GlobalLease<G> {
        GlobalLease::new(
            self.globals_by_type
                .remove(&TypeId::of::<G>())
                .ok_or_else(|| anyhow!("no global registered of type {}", type_name::<G>()))
                .unwrap(),
        )
    }

    /// Restore the global of the given type after it is moved to the stack.
    pub(crate) fn end_global_lease<G: Global>(&mut self, lease: GlobalLease<G>) {
        let global_type = TypeId::of::<G>();
        self.push_effect(Effect::NotifyGlobalObservers { global_type });
        self.globals_by_type.insert(global_type, lease.global);
    }

    pub(crate) fn new_model_observer(&self, key: TypeId, value: NewModelListener) -> Subscription {
        let (subscription, activate) = self.new_model_observers.insert(key, value);
        activate();
        subscription
    }

    /// Arrange for the given function to be invoked whenever a view of the specified type is created.
    /// The function will be passed a mutable reference to the view along with an appropriate context.
    pub fn observe_new_models<T: 'static>(
        &self,
        on_new: impl 'static + Fn(&mut T, &Model<T>, &mut AppContext),
    ) -> Subscription {
        self.new_model_observer(
            TypeId::of::<T>(),
            Box::new(move |any_model: AnyModel, cx: &mut AppContext| {
                any_model
                    .downcast::<T>()
                    .unwrap()
                    .update(cx, |state, model, cx| {
                        on_new(state, model, cx);
                    })
            }),
        )
    }

    /// Observe the release of a model or view. The callback is invoked after the model or view
    /// has no more strong references but before it has been dropped.
    pub fn observe_release<E, T>(
        &self,
        handle: &E,
        on_release: impl FnOnce(&mut T, &mut AppContext) + 'static,
    ) -> Subscription
    where
        E: Entity<T>,
        T: 'static,
    {
        let (subscription, activate) = self.release_listeners.insert(
            handle.entity_id(),
            Box::new(move |entity, cx| {
                let entity = entity.downcast_mut().expect("invalid entity type");
                on_release(entity, cx)
            }),
        );
        activate();
        subscription
    }

    /// Register a callback to be invoked when a keystroke is received by the application
    /// in any window. Note that this fires after all other action and event mechanisms have resolved
    /// and that this API will not be invoked if the event's propagation is stopped.
    pub fn observe_keystrokes(
        &mut self,
        mut f: impl FnMut(&KeystrokeEvent, &mut Window, &mut AppContext) + 'static,
    ) -> Subscription {
        fn inner(
            keystroke_observers: &SubscriberSet<(), KeystrokeObserver>,
            handler: KeystrokeObserver,
        ) -> Subscription {
            let (subscription, activate) = keystroke_observers.insert((), handler);
            activate();
            subscription
        }

        inner(
            &mut self.keystroke_observers,
            Box::new(move |event, window, cx| {
                f(event, window, cx);
                true
            }),
        )
    }

    /// Register key bindings.
    pub fn bind_keys(&mut self, bindings: impl IntoIterator<Item = KeyBinding>) {
        self.keymap.borrow_mut().add_bindings(bindings);
        self.pending_effects.push_back(Effect::Refresh);
    }

    /// Clear all key bindings in the app.
    pub fn clear_key_bindings(&mut self) {
        self.keymap.borrow_mut().clear();
        self.pending_effects.push_back(Effect::Refresh);
    }

    /// Register a global listener for actions invoked via the keyboard.
    pub fn on_action<A: Action>(&mut self, listener: impl Fn(&A, &mut Self) + 'static) {
        self.global_action_listeners
            .entry(TypeId::of::<A>())
            .or_default()
            .push(Rc::new(move |action, phase, cx| {
                if phase == DispatchPhase::Bubble {
                    let action = action.downcast_ref().unwrap();
                    listener(action, cx)
                }
            }));
    }

    /// Event handlers propagate events by default. Call this method to stop dispatching to
    /// event handlers with a lower z-index (mouse) or higher in the tree (keyboard). This is
    /// the opposite of [`Self::propagate`]. It's also possible to cancel a call to [`Self::propagate`] by
    /// calling this method before effects are flushed.
    pub fn stop_propagation(&mut self) {
        self.propagate_event = false;
    }

    /// Action handlers stop propagation by default during the bubble phase of action dispatch
    /// dispatching to action handlers higher in the element tree. This is the opposite of
    /// [`Self::stop_propagation`]. It's also possible to cancel a call to [`Self::stop_propagation`] by calling
    /// this method before effects are flushed.
    pub fn propagate(&mut self) {
        self.propagate_event = true;
    }

    /// Build an action from some arbitrary data, typically a keymap entry.
    pub fn build_action(
        &self,
        name: &str,
        data: Option<serde_json::Value>,
    ) -> Result<Box<dyn Action>> {
        self.actions.build_action(name, data)
    }

    /// Get a list of all action names that have been registered.
    /// in the application. Note that registration only allows for
    /// actions to be built dynamically, and is unrelated to binding
    /// actions in the element tree.
    pub fn all_action_names(&self) -> &[SharedString] {
        self.actions.all_action_names()
    }

    /// Register a callback to be invoked when the application is about to quit.
    /// It is not possible to cancel the quit event at this point.
    pub fn on_app_quit<Fut>(
        &self,
        mut on_quit: impl FnMut(&mut AppContext) -> Fut + 'static,
    ) -> Subscription
    where
        Fut: 'static + Future<Output = ()>,
    {
        let (subscription, activate) = self.quit_observers.insert(
            (),
            Box::new(move |cx| {
                let future = on_quit(cx);
                future.boxed_local()
            }),
        );
        activate();
        subscription
    }

    pub(crate) fn clear_pending_keystrokes(&mut self) {
        for window in self.windows() {
            window
                .update(self, |_, cx| {
                    cx.clear_pending_keystrokes();
                })
                .ok();
        }
    }

    /// Checks if the given action is bound in the current context, as defined by the app's current focus,
    /// the bindings in the element tree, and any global action listeners.
    pub fn is_action_available(&mut self, action: &dyn Action) -> bool {
        let mut action_available = false;
        if let Some(window) = self.active_window() {
            if let Ok(window_action_available) =
                window.update(self, |_, cx| cx.is_action_available(action))
            {
                action_available = window_action_available;
            }
        }

        action_available
            || self
                .global_action_listeners
                .contains_key(&action.as_any().type_id())
    }

    /// Sets the menu bar for this application. This will replace any existing menu bar.
    pub fn set_menus(&self, menus: Vec<Menu>) {
        self.platform.set_menus(menus, &self.keymap.borrow());
    }

    /// Gets the menu bar for this application.
    pub fn get_menus(&self) -> Option<Vec<OwnedMenu>> {
        self.platform.get_menus()
    }

    /// Sets the right click menu for the app icon in the dock
    pub fn set_dock_menu(&self, menus: Vec<MenuItem>) {
        self.platform.set_dock_menu(menus, &self.keymap.borrow());
    }

    /// Adds given path to the bottom of the list of recent paths for the application.
    /// The list is usually shown on the application icon's context menu in the dock,
    /// and allows to open the recent files via that context menu.
    /// If the path is already in the list, it will be moved to the bottom of the list.
    pub fn add_recent_document(&self, path: &Path) {
        self.platform.add_recent_document(path);
    }

    /// Dispatch an action to the currently active window or global action handler
    /// See [action::Action] for more information on how actions work
    pub fn dispatch_action(&mut self, action: &dyn Action) {
        if let Some(active_window) = self.active_window() {
            active_window
                .update(self, |window, cx| {
                    window.dispatch_action(action.boxed_clone(), cx)
                })
                .log_err();
        } else {
            self.dispatch_global_action(action);
        }
    }

    fn dispatch_global_action(&mut self, action: &dyn Action) {
        self.propagate_event = true;

        if let Some(mut global_listeners) = self
            .global_action_listeners
            .remove(&action.as_any().type_id())
        {
            for listener in &global_listeners {
                listener(action.as_any(), DispatchPhase::Capture, self);
                if !self.propagate_event {
                    break;
                }
            }

            global_listeners.extend(
                self.global_action_listeners
                    .remove(&action.as_any().type_id())
                    .unwrap_or_default(),
            );

            self.global_action_listeners
                .insert(action.as_any().type_id(), global_listeners);
        }

        if self.propagate_event {
            if let Some(mut global_listeners) = self
                .global_action_listeners
                .remove(&action.as_any().type_id())
            {
                for listener in global_listeners.iter().rev() {
                    listener(action.as_any(), DispatchPhase::Bubble, self);
                    if !self.propagate_event {
                        break;
                    }
                }

                global_listeners.extend(
                    self.global_action_listeners
                        .remove(&action.as_any().type_id())
                        .unwrap_or_default(),
                );

                self.global_action_listeners
                    .insert(action.as_any().type_id(), global_listeners);
            }
        }
    }

    /// Is there currently something being dragged?
    pub fn has_active_drag(&self) -> bool {
        self.active_drag.is_some()
    }

    /// Set the prompt renderer for GPUI. This will replace the default or platform specific
    /// prompts with this custom implementation.
    pub fn set_prompt_builder(
        &mut self,
        prompt_builder: impl Fn(
                PromptLevel,
                &str,
                Option<&str>,
                &[&str],
                FocusHandle,
                Rc<dyn Fn(usize, &mut Window)>,
                &mut Window,
                &mut AppContext,
            ) -> Box<dyn Fn(&mut Window, &mut AppContext) -> AnyElement>
            + 'static,
    ) {
        self.prompt_builder = Some(PromptBuilder::Custom(Box::new(prompt_builder)))
    }

    /// Remove an asset from GPUI's cache
    pub fn remove_asset<A: Asset>(&mut self, source: &A::Source) {
        let asset_id = (TypeId::of::<A>(), hash(source));
        self.loading_assets.remove(&asset_id);
    }

    /// Asynchronously load an asset, if the asset hasn't finished loading this will return None.
    ///
    /// Note that the multiple calls to this method will only result in one `Asset::load` call at a
    /// time, and the results of this call will be cached
    pub fn fetch_asset<A: Asset>(&mut self, source: &A::Source) -> (Shared<Task<A::Output>>, bool) {
        let asset_id = (TypeId::of::<A>(), hash(source));
        let mut is_first = false;
        let task = self
            .loading_assets
            .remove(&asset_id)
            .map(|boxed_task| *boxed_task.downcast::<Shared<Task<A::Output>>>().unwrap())
            .unwrap_or_else(|| {
                is_first = true;
                let future = A::load(source.clone(), self);
                let task = self.background_executor().spawn(future).shared();
                task
            });

        self.loading_assets.insert(asset_id, Box::new(task.clone()));

        (task, is_first)
    }

    /// Get the name for this App.
    #[cfg(any(test, feature = "test-support", debug_assertions))]
    pub fn get_name(&self) -> &'static str {
        self.name.as_ref().unwrap()
    }
}

impl Context for AppContext {
    type Result<T> = T;

    /// Build an entity that is owned by the application. The given function will be invoked with
    /// a `ModelContext` and must return an object representing the entity. A `Model` handle will be returned,
    /// which can be used to access the entity in a context.
    fn new_model<T: 'static>(
        &mut self,
        build_model: impl FnOnce(&Model<T>, &mut AppContext) -> T,
    ) -> Model<T> {
        self.update(|cx| {
            let slot = cx.entities.reserve();
            let model = slot.clone();
            let entity = build_model(&slot, cx);
            cx.entities.insert(slot, entity);

            // Non-generic part to avoid leaking SubscriberSet to invokers of `new_view`.
            fn notify_observers(cx: &mut AppContext, tid: TypeId, model: AnyModel) {
                cx.new_model_observers.clone().retain(&tid, |observer| {
                    let any_model = model.clone();
                    (observer)(any_model, cx);
                    true
                });
            }
            notify_observers(cx, TypeId::of::<T>(), AnyModel::from(model.clone()));

            model
        })
    }

    fn reserve_model<T: 'static>(&mut self) -> Self::Result<Reservation<T>> {
        Reservation(self.entities.reserve())
    }

    fn insert_model<T: 'static>(
        &mut self,
        reservation: Reservation<T>,
        build_model: impl FnOnce(&Model<T>, &mut AppContext) -> T,
    ) -> Self::Result<Model<T>> {
        self.update(|cx| {
            let slot = reservation.0;
            let entity = build_model(&slot, cx);
            cx.entities.insert(slot, entity)
        })
    }

    /// Updates the entity referenced by the given model. The function is passed a mutable reference to the
    /// entity along with a `ModelContext` for the entity.
    fn update_model<T: 'static, R>(
        &mut self,
        model: &Model<T>,
        update: impl FnOnce(&mut T, &Model<T>, &mut AppContext) -> R,
    ) -> R {
        self.update(|cx| {
            let mut entity = cx.entities.lease(model);
            let result = update(&mut entity, model, cx);
            cx.entities.end_lease(entity);
            result
        })
    }

    fn read_model<T, R>(
        &self,
        handle: &Model<T>,
        read: impl FnOnce(&T, &Model<T>, &AppContext) -> R,
    ) -> Self::Result<R>
    where
        T: 'static,
    {
        let entity = self.entities.read(handle);
        read(entity, handle, self)
    }

    fn update_window<T, F>(&mut self, handle: AnyWindowHandle, update: F) -> Result<T>
    where
        F: FnOnce(&mut Window, &mut AppContext) -> T,
    {
        self.update(|cx| {
            let mut window = cx
                .windows
                .get_mut(handle.id)
                .ok_or_else(|| anyhow!("window not found"))?
                .take()
                .ok_or_else(|| anyhow!("window not found"))?;

            let result = update(&mut window, cx);

            if window.removed {
                cx.window_handles.remove(&handle.id);
                cx.windows.remove(handle.id);
            } else {
                cx.windows
                    .get_mut(handle.id)
                    .ok_or_else(|| anyhow!("window not found"))?
                    .replace(window);
            }

            Ok(result)
        })
    }

    fn read_window<R>(
        &self,
        handle: AnyWindowHandle,
        read: impl FnOnce(&Window, &AppContext) -> R,
    ) -> Result<R> {
        let window = self
            .windows
            .get(handle.id)
            .ok_or_else(|| anyhow!("window not found"))?
            .as_ref()
            .unwrap();

        Ok(read(window, self))
    }
}

/// These effects are processed at the end of each application update cycle.
pub(crate) enum Effect {
    Notify {
        emitter: EntityId,
    },
    Emit {
        emitter: EntityId,
        event_type: TypeId,
        event: Box<dyn Any>,
    },
    Refresh,
    NotifyGlobalObservers {
        global_type: TypeId,
    },
    Defer {
        callback: Box<dyn FnOnce(&mut AppContext) + 'static>,
    },
}

/// Wraps a global variable value during `update_global` while the value has been moved to the stack.
pub(crate) struct GlobalLease<G: Global> {
    global: Box<dyn Any>,
    global_type: PhantomData<G>,
}

impl<G: Global> GlobalLease<G> {
    fn new(global: Box<dyn Any>) -> Self {
        GlobalLease {
            global,
            global_type: PhantomData,
        }
    }
}

impl<G: Global> Deref for GlobalLease<G> {
    type Target = G;

    fn deref(&self) -> &Self::Target {
        self.global.downcast_ref().unwrap()
    }
}

impl<G: Global> DerefMut for GlobalLease<G> {
    fn deref_mut(&mut self) -> &mut Self::Target {
        self.global.downcast_mut().unwrap()
    }
}

/// Contains state associated with an active drag operation, started by dragging an element
/// within the window or by dragging into the app from the underlying platform.
pub struct AnyDrag {
    /// How this drag is displayed on screen
    pub render: Box<dyn Fn(&mut dyn Any, &mut Window, &mut AppContext) -> AnyElement>,

    /// The value of the dragged item, to be dropped
    pub value: Arc<dyn Any>,

    /// This is used to render the dragged item in the same place
    /// on the original element that the drag was initiated
    pub cursor_offset: Point<Pixels>,
}

/// Contains state associated with a tooltip. You'll only need this struct if you're implementing
/// tooltip behavior on a custom element. Otherwise, use [Div::tooltip].
#[derive(Clone)]
pub struct AnyTooltip {
    /// How this tooltip is displayed on screen
    pub render: Rc<dyn Fn(&mut Window, &mut AppContext) -> AnyElement>,

    /// The absolute position of the mouse when the tooltip was deployed.
    pub mouse_position: Point<Pixels>,
}

/// A keystroke event, and potentially the associated action
#[derive(Debug)]
pub struct KeystrokeEvent {
    /// The keystroke that occurred
    pub keystroke: Keystroke,

    /// The action that was resolved for the keystroke, if any
    pub action: Option<Box<dyn Action>>,
}

struct NullHttpClient;

impl HttpClient for NullHttpClient {
    fn send(
        &self,
        _req: http_client::Request<http_client::AsyncBody>,
    ) -> futures::future::BoxFuture<
        'static,
        Result<http_client::Response<http_client::AsyncBody>, anyhow::Error>,
    > {
        async move { Err(anyhow!("No HttpClient available")) }.boxed()
    }

    fn proxy(&self) -> Option<&http_client::Uri> {
        None
    }

    fn type_name(&self) -> &'static str {
        type_name::<Self>()
    }
}<|MERGE_RESOLUTION|>--- conflicted
+++ resolved
@@ -27,23 +27,13 @@
 use util::ResultExt;
 
 use crate::{
-<<<<<<< HEAD
-    current_platform, hash, init_app_menus, Action, ActionRegistry, Any, AnyElement,
+    current_platform, hash, init_app_menus, Action, ActionRegistry, Any, AnyElement, AnyView,
     AnyWindowHandle, Asset, AssetSource, BackgroundExecutor, ClipboardItem, Context, DispatchPhase,
     DisplayId, Entity, EventEmitter, FocusHandle, ForegroundExecutor, Global, IntoElement,
     KeyBinding, Keymap, Keystroke, LayoutId, Menu, MenuItem, OwnedMenu, PathPromptOptions, Pixels,
     Platform, PlatformDisplay, Point, PromptBuilder, PromptLevel, Render, Reservation,
-    SharedString, SubscriberSet, Subscription, SvgRenderer, Task, TextSystem, Window,
-    WindowAppearance, WindowHandle, WindowId,
-=======
-    current_platform, hash, init_app_menus, Action, ActionRegistry, Any, AnyView, AnyWindowHandle,
-    Asset, AssetSource, BackgroundExecutor, ClipboardItem, Context, DispatchPhase, DisplayId,
-    Entity, EventEmitter, ForegroundExecutor, Global, KeyBinding, Keymap, Keystroke, LayoutId,
-    Menu, MenuItem, OwnedMenu, PathPromptOptions, Pixels, Platform, PlatformDisplay, Point,
-    PromptBuilder, PromptHandle, PromptLevel, Render, RenderablePromptHandle, Reservation,
     ScreenCaptureSource, SharedString, SubscriberSet, Subscription, SvgRenderer, Task, TextSystem,
-    View, ViewContext, Window, WindowAppearance, WindowContext, WindowHandle, WindowId,
->>>>>>> ac07b919
+    Window, WindowAppearance, WindowHandle, WindowId,
 };
 
 mod async_context;
@@ -1579,7 +1569,7 @@
 /// within the window or by dragging into the app from the underlying platform.
 pub struct AnyDrag {
     /// How this drag is displayed on screen
-    pub render: Box<dyn Fn(&mut dyn Any, &mut Window, &mut AppContext) -> AnyElement>,
+    pub view: AnyView,
 
     /// The value of the dragged item, to be dropped
     pub value: Arc<dyn Any>,
