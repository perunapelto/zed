--- conflicted
+++ resolved
@@ -1,9 +1,5 @@
 use crate::schema::json_schema_for;
-<<<<<<< HEAD
-use anyhow::{anyhow, Result};
-=======
 use anyhow::{Result, anyhow};
->>>>>>> 6f0951ff
 use assistant_tool::{ActionLog, Tool, ToolResult};
 use gpui::{App, AppContext, Entity, Task};
 use language_model::{LanguageModelRequestMessage, LanguageModelToolSchemaFormat};
@@ -131,11 +127,7 @@
                     err
                 )),
             }
-<<<<<<< HEAD
-        }).into()
-=======
         })
         .into()
->>>>>>> 6f0951ff
     }
 }