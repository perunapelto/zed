use std::{cmp, ops::ControlFlow, path::PathBuf, sync::Arc, time::Duration};

use crate::{
    default_working_directory,
    persistence::{
        deserialize_terminal_panel, serialize_pane_group, SerializedItems, SerializedTerminalPanel,
    },
    TerminalView,
};
use breadcrumbs::Breadcrumbs;
use collections::HashMap;
use db::kvp::KEY_VALUE_STORE;
use futures::future::join_all;
use gpui::{
    actions, Action, AnchorCorner, AnyView, AppContext, AsyncWindowContext, EventEmitter,
    ExternalPaths, FocusHandle, FocusableView, IntoElement, Model, ParentElement, Pixels, Render,
    Styled, Task, View, ViewContext, VisualContext, WeakView, WindowContext,
};
use itertools::Itertools;
use project::{terminals::TerminalKind, Fs, Project, ProjectEntryId};
use search::{buffer_search::DivRegistrar, BufferSearchBar};
use settings::Settings;
use task::{RevealStrategy, Shell, SpawnInTerminal, TaskId};
use terminal::{
    terminal_settings::{TerminalDockPosition, TerminalSettings},
    Terminal,
};
use ui::{
    prelude::*, ButtonCommon, Clickable, ContextMenu, FluentBuilder, PopoverMenu, Selectable,
    Tooltip,
};
use util::{ResultExt, TryFutureExt};
use workspace::{
    dock::{DockPosition, Panel, PanelEvent},
    item::SerializableItem,
    move_item, pane,
    ui::IconName,
    ActivateNextPane, ActivatePane, ActivatePaneInDirection, ActivatePreviousPane, DraggedTab,
    ItemId, NewTerminal, Pane, PaneGroup, SplitDirection, SplitDown, SplitLeft, SplitRight,
    SplitUp, SwapPaneInDirection, ToggleZoom, Workspace,
};

use anyhow::Result;
use zed_actions::InlineAssist;

const TERMINAL_PANEL_KEY: &str = "TerminalPanel";

actions!(terminal_panel, [ToggleFocus]);

pub fn init(cx: &mut AppContext) {
    cx.observe_new_views(
        |workspace: &mut Workspace, _: &mut ViewContext<Workspace>| {
            workspace.register_action(TerminalPanel::new_terminal);
            workspace.register_action(TerminalPanel::open_terminal);
            workspace.register_action(|workspace, _: &ToggleFocus, cx| {
                if workspace
                    .panel::<TerminalPanel>(cx)
                    .as_ref()
                    .is_some_and(|panel| panel.read(cx).enabled)
                {
                    workspace.toggle_panel_focus::<TerminalPanel>(cx);
                }
            });
        },
    )
    .detach();
}

pub struct TerminalPanel {
    pub(crate) active_pane: View<Pane>,
    pub(crate) center: PaneGroup,
    fs: Arc<dyn Fs>,
    workspace: WeakView<Workspace>,
    pub(crate) width: Option<Pixels>,
    pub(crate) height: Option<Pixels>,
    pending_serialization: Task<Option<()>>,
    pending_terminals_to_add: usize,
    deferred_tasks: HashMap<TaskId, Task<()>>,
    enabled: bool,
    assistant_enabled: bool,
    assistant_tab_bar_button: Option<AnyView>,
}

impl TerminalPanel {
<<<<<<< HEAD
    fn new(workspace: &Workspace, cx: &mut ViewContext<Self>) -> Self {
        let pane = cx.new_view(|cx| {
            let mut pane = Pane::new(
                workspace.weak_handle(),
                workspace.project().clone(),
                Default::default(),
                None,
                Some(NewTerminal.boxed_clone()),
                cx,
            );
            pane.set_can_split(false, cx);
            pane.set_can_navigate(false, cx);
            pane.display_nav_history_buttons(None);
            pane.set_should_display_tab_bar(|_| true);

            let is_local = workspace.project().read(cx).is_local();
            let workspace = workspace.weak_handle();
            pane.set_custom_drop_handle(cx, move |pane, dropped_item, cx| {
                if let Some(tab) = dropped_item.downcast_ref::<DraggedTab>() {
                    let item = if &tab.pane == cx.view() {
                        pane.item_for_index(tab.ix)
                    } else {
                        tab.pane.read(cx).item_for_index(tab.ix)
                    };
                    if let Some(item) = item {
                        if item.downcast::<TerminalView>().is_some() {
                            return ControlFlow::Continue(());
                        } else if let Some(project_path) = item.project_path(cx) {
                            if let Some(entry_path) = workspace
                                .update(cx, |workspace, cx| {
                                    workspace
                                        .project()
                                        .read(cx)
                                        .absolute_path(&project_path, cx)
                                })
                                .log_err()
                                .flatten()
                            {
                                add_paths_to_terminal(pane, &[entry_path], cx);
                            }
                        }
                    }
                } else if let Some(&entry_id) = dropped_item.downcast_ref::<ProjectEntryId>() {
                    if let Some(entry_path) = workspace
                        .update(cx, |workspace, cx| {
                            let project = workspace.project().read(cx);
                            project
                                .path_for_entry(entry_id, cx)
                                .and_then(|project_path| project.absolute_path(&project_path, cx))
                        })
                        .log_err()
                        .flatten()
                    {
                        add_paths_to_terminal(pane, &[entry_path], cx);
                    }
                } else if is_local {
                    if let Some(paths) = dropped_item.downcast_ref::<ExternalPaths>() {
                        add_paths_to_terminal(pane, paths.paths(), cx);
                    }
                }

                ControlFlow::Break(())
            });
            let buffer_search_bar = cx.new_view(search::BufferSearchBar::new);
            let breadcrumbs = cx.new_view(|_| Breadcrumbs::new());
            pane.toolbar().update(cx, |toolbar, cx| {
                toolbar.add_item(buffer_search_bar, cx);
                toolbar.add_item(breadcrumbs, cx);
            });
            pane
        });
        let subscriptions = vec![
            cx.observe(&pane, |_, _, cx| cx.notify()),
            cx.subscribe(&pane, Self::handle_pane_event),
        ];
        let project = workspace.project().read(cx);
        let enabled = project.supports_terminal(cx);
        let this = Self {
            pane,
=======
    pub fn new(workspace: &Workspace, cx: &mut ViewContext<Self>) -> Self {
        let project = workspace.project();
        let pane = new_terminal_pane(workspace.weak_handle(), project.clone(), false, cx);
        let center = PaneGroup::new(pane.clone());
        let enabled = project.read(cx).supports_terminal(cx);
        cx.focus_view(&pane);
        let terminal_panel = Self {
            center,
            active_pane: pane,
>>>>>>> a5355e92
            fs: workspace.app_state().fs.clone(),
            workspace: workspace.weak_handle(),
            pending_serialization: Task::ready(None),
            width: None,
            height: None,
            pending_terminals_to_add: 0,
            deferred_tasks: HashMap::default(),
            enabled,
            assistant_enabled: false,
            assistant_tab_bar_button: None,
        };
        terminal_panel.apply_tab_bar_buttons(&terminal_panel.active_pane, cx);
        terminal_panel
    }

    pub fn asssistant_enabled(&mut self, enabled: bool, cx: &mut ViewContext<Self>) {
        self.assistant_enabled = enabled;
        if enabled {
            let focus_handle = self
                .active_pane
                .read(cx)
                .active_item()
                .map(|item| item.focus_handle(cx))
                .unwrap_or(self.focus_handle(cx));
            self.assistant_tab_bar_button = Some(
                cx.new_view(move |_| InlineAssistTabBarButton { focus_handle })
                    .into(),
            );
        } else {
            self.assistant_tab_bar_button = None;
        }
        for pane in self.center.panes() {
            self.apply_tab_bar_buttons(pane, cx);
        }
    }

    fn apply_tab_bar_buttons(&self, terminal_pane: &View<Pane>, cx: &mut ViewContext<Self>) {
        let assistant_tab_bar_button = self.assistant_tab_bar_button.clone();
        terminal_pane.update(cx, |pane, cx| {
            pane.set_render_tab_bar_buttons(cx, move |pane, cx| {
                let split_context = pane
                    .active_item()
                    .and_then(|item| item.downcast::<TerminalView>())
                    .map(|terminal_view| terminal_view.read(cx).focus_handle.clone());
                if !pane.has_focus(cx) && !pane.context_menu_focused(cx) {
                    return (None, None);
                }
                let focus_handle = pane.focus_handle(cx);
                let right_children = h_flex()
                    .gap(DynamicSpacing::Base02.rems(cx))
                    .child(
                        PopoverMenu::new("terminal-tab-bar-popover-menu")
                            .trigger(
                                IconButton::new("plus", IconName::Plus)
                                    .icon_size(IconSize::Small)
                                    .tooltip(|cx| Tooltip::text("New…", cx)),
                            )
                            .anchor(AnchorCorner::TopRight)
                            .with_handle(pane.new_item_context_menu_handle.clone())
                            .menu(move |cx| {
                                let focus_handle = focus_handle.clone();
                                let menu = ContextMenu::build(cx, |menu, _| {
                                    menu.context(focus_handle.clone())
                                        .action(
                                            "New Terminal",
                                            workspace::NewTerminal.boxed_clone(),
                                        )
                                        // We want the focus to go back to terminal panel once task modal is dismissed,
                                        // hence we focus that first. Otherwise, we'd end up without a focused element, as
                                        // context menu will be gone the moment we spawn the modal.
                                        .action(
                                            "Spawn task",
                                            zed_actions::Spawn::modal().boxed_clone(),
                                        )
                                });

                                Some(menu)
                            }),
                    )
                    .children(assistant_tab_bar_button.clone())
                    .child(
                        PopoverMenu::new("terminal-pane-tab-bar-split")
                            .trigger(
                                IconButton::new("terminal-pane-split", IconName::Split)
                                    .icon_size(IconSize::Small)
                                    .tooltip(|cx| Tooltip::text("Split Pane", cx)),
                            )
                            .anchor(AnchorCorner::TopRight)
                            .with_handle(pane.split_item_context_menu_handle.clone())
                            .menu({
                                let split_context = split_context.clone();
                                move |cx| {
                                    ContextMenu::build(cx, |menu, _| {
                                        menu.when_some(
                                            split_context.clone(),
                                            |menu, split_context| menu.context(split_context),
                                        )
                                        .action("Split Right", SplitRight.boxed_clone())
                                        .action("Split Left", SplitLeft.boxed_clone())
                                        .action("Split Up", SplitUp.boxed_clone())
                                        .action("Split Down", SplitDown.boxed_clone())
                                    })
                                    .into()
                                }
                            }),
                    )
                    .child({
                        let zoomed = pane.is_zoomed();
                        IconButton::new("toggle_zoom", IconName::Maximize)
                            .icon_size(IconSize::Small)
                            .selected(zoomed)
                            .selected_icon(IconName::Minimize)
                            .on_click(cx.listener(|pane, _, cx| {
                                pane.toggle_zoom(&workspace::ToggleZoom, cx);
                            }))
                            .tooltip(move |cx| {
                                Tooltip::for_action(
                                    if zoomed { "Zoom Out" } else { "Zoom In" },
                                    &ToggleZoom,
                                    cx,
                                )
                            })
                    })
                    .into_any_element()
                    .into();
                (None, right_children)
            });
        });
    }

    pub async fn load(
        workspace: WeakView<Workspace>,
        mut cx: AsyncWindowContext,
    ) -> Result<View<Self>> {
        let serialized_panel = cx
            .background_executor()
            .spawn(async move { KEY_VALUE_STORE.read_kvp(TERMINAL_PANEL_KEY) })
            .await
            .log_err()
            .flatten()
            .map(|panel| serde_json::from_str::<SerializedTerminalPanel>(&panel))
            .transpose()
            .log_err()
            .flatten();

        let terminal_panel = workspace
            .update(&mut cx, |workspace, cx| {
                match serialized_panel.zip(workspace.database_id()) {
                    Some((serialized_panel, database_id)) => deserialize_terminal_panel(
                        workspace.weak_handle(),
                        workspace.project().clone(),
                        database_id,
                        serialized_panel,
                        cx,
                    ),
                    None => Task::ready(Ok(cx.new_view(|cx| TerminalPanel::new(workspace, cx)))),
                }
            })?
            .await?;

        if let Some(workspace) = workspace.upgrade() {
            terminal_panel
                .update(&mut cx, |_, cx| {
                    cx.subscribe(&workspace, |terminal_panel, _, e, cx| {
                        if let workspace::Event::SpawnTask(spawn_in_terminal) = e {
                            terminal_panel.spawn_task(spawn_in_terminal, cx);
                        };
                    })
                    .detach();
                })
                .ok();
        }

        // Since panels/docks are loaded outside from the workspace, we cleanup here, instead of through the workspace.
        if let Some(workspace) = workspace.upgrade() {
            let cleanup_task = workspace.update(&mut cx, |workspace, cx| {
                let alive_item_ids = terminal_panel
                    .read(cx)
                    .center
                    .panes()
                    .into_iter()
                    .flat_map(|pane| pane.read(cx).items())
                    .map(|item| item.item_id().as_u64() as ItemId)
                    .collect();
                workspace
                    .database_id()
                    .map(|workspace_id| TerminalView::cleanup(workspace_id, alive_item_ids, cx))
            })?;
            if let Some(task) = cleanup_task {
                task.await.log_err();
            }
        }

        Ok(terminal_panel)
    }

    fn handle_pane_event(
        &mut self,
        pane: View<Pane>,
        event: &pane::Event,
        cx: &mut ViewContext<Self>,
    ) {
        match event {
            pane::Event::ActivateItem { .. } => self.serialize(cx),
            pane::Event::RemovedItem { .. } => self.serialize(cx),
            pane::Event::Remove { focus_on_pane } => {
                let pane_count_before_removal = self.center.panes().len();
                let _removal_result = self.center.remove(&pane);
                if pane_count_before_removal == 1 {
                    self.center.first_pane().update(cx, |pane, cx| {
                        pane.set_zoomed(false, cx);
                    });
                    cx.emit(PanelEvent::Close);
                } else {
                    if let Some(focus_on_pane) =
                        focus_on_pane.as_ref().or_else(|| self.center.panes().pop())
                    {
                        focus_on_pane.focus_handle(cx).focus(cx);
                    }
                }
            }
            pane::Event::ZoomIn => {
                for pane in self.center.panes() {
                    pane.update(cx, |pane, cx| {
                        pane.set_zoomed(true, cx);
                    })
                }
                cx.emit(PanelEvent::ZoomIn);
                cx.notify();
            }
            pane::Event::ZoomOut => {
                for pane in self.center.panes() {
                    pane.update(cx, |pane, cx| {
                        pane.set_zoomed(false, cx);
                    })
                }
                cx.emit(PanelEvent::ZoomOut);
                cx.notify();
            }
            pane::Event::AddItem { item } => {
                if let Some(workspace) = self.workspace.upgrade() {
                    workspace.update(cx, |workspace, cx| {
                        item.added_to_pane(workspace, pane.clone(), cx)
                    })
                }
                self.serialize(cx);
            }
            pane::Event::Split(direction) => {
                let new_pane = self.new_pane_with_cloned_active_terminal(cx);
                let pane = pane.clone();
                let direction = *direction;
                cx.spawn(move |terminal_panel, mut cx| async move {
                    let Some(new_pane) = new_pane.await else {
                        return;
                    };
                    terminal_panel
                        .update(&mut cx, |terminal_panel, cx| {
                            terminal_panel
                                .center
                                .split(&pane, &new_pane, direction)
                                .log_err();
                            cx.focus_view(&new_pane);
                        })
                        .ok();
                })
                .detach();
            }
            pane::Event::Focus => {
                self.active_pane = pane.clone();
            }

            _ => {}
        }
    }

    fn new_pane_with_cloned_active_terminal(
        &mut self,
        cx: &mut ViewContext<Self>,
    ) -> Task<Option<View<Pane>>> {
        let Some(workspace) = self.workspace.clone().upgrade() else {
            return Task::ready(None);
        };
        let database_id = workspace.read(cx).database_id();
        let weak_workspace = self.workspace.clone();
        let project = workspace.read(cx).project().clone();
        let working_directory = self
            .active_pane
            .read(cx)
            .active_item()
            .and_then(|item| item.downcast::<TerminalView>())
            .and_then(|terminal_view| {
                terminal_view
                    .read(cx)
                    .terminal()
                    .read(cx)
                    .working_directory()
            })
            .or_else(|| default_working_directory(workspace.read(cx), cx));
        let kind = TerminalKind::Shell(working_directory);
        let window = cx.window_handle();
        cx.spawn(move |terminal_panel, mut cx| async move {
            let terminal = project
                .update(&mut cx, |project, cx| {
                    project.create_terminal(kind, window, cx)
                })
                .log_err()?
                .await
                .log_err()?;

            let terminal_view = Box::new(
                cx.new_view(|cx| {
                    TerminalView::new(terminal.clone(), weak_workspace.clone(), database_id, cx)
                })
                .ok()?,
            );
            let pane = terminal_panel
                .update(&mut cx, |terminal_panel, cx| {
                    let pane = new_terminal_pane(
                        weak_workspace,
                        project,
                        terminal_panel.active_pane.read(cx).is_zoomed(),
                        cx,
                    );
                    terminal_panel.apply_tab_bar_buttons(&pane, cx);
                    pane
                })
                .ok()?;

            pane.update(&mut cx, |pane, cx| {
                pane.add_item(terminal_view, true, true, None, cx);
            })
            .ok()?;

            Some(pane)
        })
    }

    pub fn open_terminal(
        workspace: &mut Workspace,
        action: &workspace::OpenTerminal,
        cx: &mut ViewContext<Workspace>,
    ) {
        let Some(terminal_panel) = workspace.panel::<Self>(cx) else {
            return;
        };

        terminal_panel
            .update(cx, |panel, cx| {
                panel.add_terminal(
                    TerminalKind::Shell(Some(action.working_directory.clone())),
                    RevealStrategy::Always,
                    cx,
                )
            })
            .detach_and_log_err(cx);
    }

    fn spawn_task(&mut self, spawn_in_terminal: &SpawnInTerminal, cx: &mut ViewContext<Self>) {
        let mut spawn_task = spawn_in_terminal.clone();
        // Set up shell args unconditionally, as tasks are always spawned inside of a shell.
        let Some((shell, mut user_args)) = (match spawn_in_terminal.shell.clone() {
            Shell::System => {
                match self
                    .workspace
                    .update(cx, |workspace, cx| workspace.project().read(cx).is_local())
                {
                    Ok(local) => {
                        if local {
                            retrieve_system_shell().map(|shell| (shell, Vec::new()))
                        } else {
                            Some(("\"${SHELL:-sh}\"".to_string(), Vec::new()))
                        }
                    }
                    Err(_no_window_e) => return,
                }
            }
            Shell::Program(shell) => Some((shell, Vec::new())),
            Shell::WithArguments { program, args, .. } => Some((program, args)),
        }) else {
            return;
        };
        #[cfg(target_os = "windows")]
        let windows_shell_type = to_windows_shell_type(&shell);

        #[cfg(not(target_os = "windows"))]
        {
            spawn_task.command_label = format!("{shell} -i -c '{}'", spawn_task.command_label);
        }
        #[cfg(target_os = "windows")]
        {
            use crate::terminal_panel::WindowsShellType;

            match windows_shell_type {
                WindowsShellType::Powershell => {
                    spawn_task.command_label = format!("{shell} -C '{}'", spawn_task.command_label)
                }
                WindowsShellType::Cmd => {
                    spawn_task.command_label = format!("{shell} /C '{}'", spawn_task.command_label)
                }
                WindowsShellType::Other => {
                    spawn_task.command_label =
                        format!("{shell} -i -c '{}'", spawn_task.command_label)
                }
            }
        }

        let task_command = std::mem::replace(&mut spawn_task.command, shell);
        let task_args = std::mem::take(&mut spawn_task.args);
        let combined_command = task_args
            .into_iter()
            .fold(task_command, |mut command, arg| {
                command.push(' ');
                #[cfg(not(target_os = "windows"))]
                command.push_str(&arg);
                #[cfg(target_os = "windows")]
                command.push_str(&to_windows_shell_variable(windows_shell_type, arg));
                command
            });

        #[cfg(not(target_os = "windows"))]
        user_args.extend(["-i".to_owned(), "-c".to_owned(), combined_command]);
        #[cfg(target_os = "windows")]
        {
            use crate::terminal_panel::WindowsShellType;

            match windows_shell_type {
                WindowsShellType::Powershell => {
                    user_args.extend(["-C".to_owned(), combined_command])
                }
                WindowsShellType::Cmd => user_args.extend(["/C".to_owned(), combined_command]),
                WindowsShellType::Other => {
                    user_args.extend(["-i".to_owned(), "-c".to_owned(), combined_command])
                }
            }
        }
        spawn_task.args = user_args;
        let spawn_task = spawn_task;

        let allow_concurrent_runs = spawn_in_terminal.allow_concurrent_runs;
        let use_new_terminal = spawn_in_terminal.use_new_terminal;

        if allow_concurrent_runs && use_new_terminal {
            self.spawn_in_new_terminal(spawn_task, cx)
                .detach_and_log_err(cx);
            return;
        }

        let terminals_for_task = self.terminals_for_task(&spawn_in_terminal.full_label, cx);
        if terminals_for_task.is_empty() {
            self.spawn_in_new_terminal(spawn_task, cx)
                .detach_and_log_err(cx);
            return;
        }
        let (existing_item_index, task_pane, existing_terminal) = terminals_for_task
            .last()
            .expect("covered no terminals case above")
            .clone();
        let id = spawn_in_terminal.id.clone();
        cx.spawn(move |this, mut cx| async move {
            if allow_concurrent_runs {
                debug_assert!(
                    !use_new_terminal,
                    "Should have handled 'allow_concurrent_runs && use_new_terminal' case above"
                );
                this.update(&mut cx, |this, cx| {
                    this.replace_terminal(
                        spawn_task,
                        task_pane,
                        existing_item_index,
                        existing_terminal,
                        cx,
                    )
                })?
                .await;
            } else {
                this.update(&mut cx, |this, cx| {
                    this.deferred_tasks.insert(
                        id,
                        cx.spawn(|terminal_panel, mut cx| async move {
                            wait_for_terminals_tasks(terminals_for_task, &mut cx).await;
                            let Ok(Some(new_terminal_task)) =
                                terminal_panel.update(&mut cx, |terminal_panel, cx| {
                                    if use_new_terminal {
                                        terminal_panel
                                            .spawn_in_new_terminal(spawn_task, cx)
                                            .detach_and_log_err(cx);
                                        None
                                    } else {
                                        Some(terminal_panel.replace_terminal(
                                            spawn_task,
                                            task_pane,
                                            existing_item_index,
                                            existing_terminal,
                                            cx,
                                        ))
                                    }
                                })
                            else {
                                return;
                            };
                            new_terminal_task.await;
                        }),
                    );
                })
                .ok();
            }
            anyhow::Result::<_, anyhow::Error>::Ok(())
        })
        .detach()
    }

    pub fn spawn_in_new_terminal(
        &mut self,
        spawn_task: SpawnInTerminal,
        cx: &mut ViewContext<Self>,
    ) -> Task<Result<Model<Terminal>>> {
        let reveal = spawn_task.reveal;
        self.add_terminal(TerminalKind::Task(spawn_task), reveal, cx)
    }

    /// Create a new Terminal in the current working directory or the user's home directory
    fn new_terminal(
        workspace: &mut Workspace,
        _: &workspace::NewTerminal,
        cx: &mut ViewContext<Workspace>,
    ) {
        let Some(terminal_panel) = workspace.panel::<Self>(cx) else {
            return;
        };

        let kind = TerminalKind::Shell(default_working_directory(workspace, cx));

        terminal_panel
            .update(cx, |this, cx| {
                this.add_terminal(kind, RevealStrategy::Always, cx)
            })
            .detach_and_log_err(cx);
    }

    fn terminals_for_task(
        &self,
        label: &str,
        cx: &mut AppContext,
    ) -> Vec<(usize, View<Pane>, View<TerminalView>)> {
        self.center
            .panes()
            .into_iter()
            .flat_map(|pane| {
                pane.read(cx)
                    .items()
                    .enumerate()
                    .filter_map(|(index, item)| Some((index, item.act_as::<TerminalView>(cx)?)))
                    .filter_map(|(index, terminal_view)| {
                        let task_state = terminal_view.read(cx).terminal().read(cx).task()?;
                        if &task_state.full_label == label {
                            Some((index, terminal_view))
                        } else {
                            None
                        }
                    })
                    .map(|(index, terminal_view)| (index, pane.clone(), terminal_view))
            })
            .collect()
    }

    fn activate_terminal_view(
        &self,
        pane: &View<Pane>,
        item_index: usize,
        focus: bool,
        cx: &mut WindowContext,
    ) {
        pane.update(cx, |pane, cx| {
            pane.activate_item(item_index, true, focus, cx)
        })
    }

    pub fn add_terminal(
        &mut self,
        kind: TerminalKind,
        reveal_strategy: RevealStrategy,
        cx: &mut ViewContext<Self>,
    ) -> Task<Result<Model<Terminal>>> {
        if !self.enabled {
            return Task::ready(Err(anyhow::anyhow!(
                "terminal not yet supported for remote projects"
            )));
        }

        let workspace = self.workspace.clone();
        self.pending_terminals_to_add += 1;

        cx.spawn(|terminal_panel, mut cx| async move {
            let pane = terminal_panel.update(&mut cx, |this, _| this.active_pane.clone())?;
            let project = workspace.update(&mut cx, |workspace, _| workspace.project().clone())?;
            let window = cx.window_handle();
            let terminal = project
                .update(&mut cx, |project, cx| {
                    project.create_terminal(kind, window, cx)
                })?
                .await?;
            let result = workspace.update(&mut cx, |workspace, cx| {
                let terminal_view = Box::new(cx.new_view(|cx| {
                    TerminalView::new(
                        terminal.clone(),
                        workspace.weak_handle(),
                        workspace.database_id(),
                        cx,
                    )
                }));
                pane.update(cx, |pane, cx| {
                    let focus = pane.has_focus(cx);
                    pane.add_item(terminal_view, true, focus, None, cx);
                });

                match reveal_strategy {
                    RevealStrategy::Always => {
                        workspace.focus_panel::<Self>(cx);
                    }
                    RevealStrategy::NoFocus => {
                        workspace.open_panel::<Self>(cx);
                    }
                    RevealStrategy::Never => {}
                }
                Ok(terminal)
            })?;
            terminal_panel.update(&mut cx, |this, cx| {
                this.pending_terminals_to_add = this.pending_terminals_to_add.saturating_sub(1);
                this.serialize(cx)
            })?;
            result
        })
    }

    fn serialize(&mut self, cx: &mut ViewContext<Self>) {
<<<<<<< HEAD
        let mut items_to_serialize = HashSet::default();
        let items = self
            .pane
            .read(cx)
            .items()
            .filter_map(|item| {
                let terminal_view = item.act_as::<TerminalView>(cx)?;
                let terminal = terminal_view.read(cx).terminal().read(cx);

                if terminal.task().is_some() || terminal.debug_terminal() {
                    None
                } else {
                    let id = item.item_id().as_u64();
                    items_to_serialize.insert(id);
                    Some(id)
                }
            })
            .collect::<Vec<_>>();
        let active_item_id = self
            .pane
            .read(cx)
            .active_item()
            .map(|item| item.item_id().as_u64())
            .filter(|active_id| items_to_serialize.contains(active_id));
=======
>>>>>>> a5355e92
        let height = self.height;
        let width = self.width;
        self.pending_serialization = cx.spawn(|terminal_panel, mut cx| async move {
            cx.background_executor()
                .timer(Duration::from_millis(50))
                .await;
            let terminal_panel = terminal_panel.upgrade()?;
            let items = terminal_panel
                .update(&mut cx, |terminal_panel, cx| {
                    SerializedItems::WithSplits(serialize_pane_group(
                        &terminal_panel.center,
                        &terminal_panel.active_pane,
                        cx,
                    ))
                })
                .ok()?;
            cx.background_executor()
                .spawn(
                    async move {
                        KEY_VALUE_STORE
                            .write_kvp(
                                TERMINAL_PANEL_KEY.into(),
                                serde_json::to_string(&SerializedTerminalPanel {
                                    items,
                                    active_item_id: None,
                                    height,
                                    width,
                                })?,
                            )
                            .await?;
                        anyhow::Ok(())
                    }
                    .log_err(),
                )
                .await;
            Some(())
        });
    }

    fn replace_terminal(
        &self,
        spawn_task: SpawnInTerminal,
        task_pane: View<Pane>,
        terminal_item_index: usize,
        terminal_to_replace: View<TerminalView>,
        cx: &mut ViewContext<'_, Self>,
    ) -> Task<Option<()>> {
        let reveal = spawn_task.reveal;
        let window = cx.window_handle();
        let task_workspace = self.workspace.clone();
        cx.spawn(move |this, mut cx| async move {
            let project = this
                .update(&mut cx, |this, cx| {
                    this.workspace
                        .update(cx, |workspace, _| workspace.project().clone())
                        .ok()
                })
                .ok()
                .flatten()?;
            let new_terminal = project
                .update(&mut cx, |project, cx| {
                    project.create_terminal(TerminalKind::Task(spawn_task), window, cx)
                })
                .ok()?
                .await
                .log_err()?;
            terminal_to_replace
                .update(&mut cx, |terminal_to_replace, cx| {
                    terminal_to_replace.set_terminal(new_terminal, cx);
                })
                .ok()?;

            match reveal {
                RevealStrategy::Always => {
                    this.update(&mut cx, |this, cx| {
                        this.activate_terminal_view(&task_pane, terminal_item_index, true, cx)
                    })
                    .ok()?;

                    cx.spawn(|mut cx| async move {
                        task_workspace
                            .update(&mut cx, |workspace, cx| workspace.focus_panel::<Self>(cx))
                            .ok()
                    })
                    .detach();
                }
                RevealStrategy::NoFocus => {
                    this.update(&mut cx, |this, cx| {
                        this.activate_terminal_view(&task_pane, terminal_item_index, false, cx)
                    })
                    .ok()?;

                    cx.spawn(|mut cx| async move {
                        task_workspace
                            .update(&mut cx, |workspace, cx| workspace.open_panel::<Self>(cx))
                            .ok()
                    })
                    .detach();
                }
                RevealStrategy::Never => {}
            }

            Some(())
        })
    }

    fn has_no_terminals(&self, cx: &WindowContext) -> bool {
        self.active_pane.read(cx).items_len() == 0 && self.pending_terminals_to_add == 0
    }

    pub fn assistant_enabled(&self) -> bool {
        self.assistant_enabled
    }
}

pub fn new_terminal_pane(
    workspace: WeakView<Workspace>,
    project: Model<Project>,
    zoomed: bool,
    cx: &mut ViewContext<TerminalPanel>,
) -> View<Pane> {
    let is_local = project.read(cx).is_local();
    let terminal_panel = cx.view().clone();
    let pane = cx.new_view(|cx| {
        let mut pane = Pane::new(
            workspace.clone(),
            project.clone(),
            Default::default(),
            None,
            NewTerminal.boxed_clone(),
            cx,
        );
        pane.set_zoomed(zoomed, cx);
        pane.set_can_navigate(false, cx);
        pane.display_nav_history_buttons(None);
        pane.set_should_display_tab_bar(|_| true);
        pane.set_zoom_out_on_close(false);

        let terminal_panel_for_split_check = terminal_panel.clone();
        pane.set_can_split(Some(Arc::new(move |pane, dragged_item, cx| {
            if let Some(tab) = dragged_item.downcast_ref::<DraggedTab>() {
                let current_pane = cx.view().clone();
                let can_drag_away =
                    terminal_panel_for_split_check.update(cx, |terminal_panel, _| {
                        let current_panes = terminal_panel.center.panes();
                        !current_panes.contains(&&tab.pane)
                            || current_panes.len() > 1
                            || (tab.pane != current_pane || pane.items_len() > 1)
                    });
                if can_drag_away {
                    let item = if tab.pane == current_pane {
                        pane.item_for_index(tab.ix)
                    } else {
                        tab.pane.read(cx).item_for_index(tab.ix)
                    };
                    if let Some(item) = item {
                        return item.downcast::<TerminalView>().is_some();
                    }
                }
            }
            false
        })));

        let buffer_search_bar = cx.new_view(search::BufferSearchBar::new);
        let breadcrumbs = cx.new_view(|_| Breadcrumbs::new());
        pane.toolbar().update(cx, |toolbar, cx| {
            toolbar.add_item(buffer_search_bar, cx);
            toolbar.add_item(breadcrumbs, cx);
        });

        pane.set_custom_drop_handle(cx, move |pane, dropped_item, cx| {
            if let Some(tab) = dropped_item.downcast_ref::<DraggedTab>() {
                let this_pane = cx.view().clone();
                let belongs_to_this_pane = tab.pane == this_pane;
                let item = if belongs_to_this_pane {
                    pane.item_for_index(tab.ix)
                } else {
                    tab.pane.read(cx).item_for_index(tab.ix)
                };
                if let Some(item) = item {
                    if item.downcast::<TerminalView>().is_some() {
                        let source = tab.pane.clone();
                        let item_id_to_move = item.item_id();

                        let new_pane = pane.drag_split_direction().and_then(|split_direction| {
                            terminal_panel.update(cx, |terminal_panel, cx| {
                                let new_pane = new_terminal_pane(
                                    workspace.clone(),
                                    project.clone(),
                                    terminal_panel.active_pane.read(cx).is_zoomed(),
                                    cx,
                                );
                                terminal_panel.apply_tab_bar_buttons(&new_pane, cx);
                                terminal_panel
                                    .center
                                    .split(&this_pane, &new_pane, split_direction)
                                    .log_err()?;
                                Some(new_pane)
                            })
                        });

                        let destination;
                        let destination_index;
                        if let Some(new_pane) = new_pane {
                            destination_index = new_pane.read(cx).active_item_index();
                            destination = new_pane;
                        } else if belongs_to_this_pane {
                            return ControlFlow::Break(());
                        } else {
                            destination = cx.view().clone();
                            destination_index = pane.active_item_index();
                        }
                        // Destination pane may be the one currently updated, so defer the move.
                        cx.spawn(|_, mut cx| async move {
                            cx.update(|cx| {
                                move_item(
                                    &source,
                                    &destination,
                                    item_id_to_move,
                                    destination_index,
                                    cx,
                                );
                            })
                            .ok();
                        })
                        .detach();
                    } else if let Some(project_path) = item.project_path(cx) {
                        if let Some(entry_path) = project.read(cx).absolute_path(&project_path, cx)
                        {
                            add_paths_to_terminal(pane, &[entry_path], cx);
                        }
                    }
                }
            } else if let Some(&entry_id) = dropped_item.downcast_ref::<ProjectEntryId>() {
                if let Some(entry_path) = project
                    .read(cx)
                    .path_for_entry(entry_id, cx)
                    .and_then(|project_path| project.read(cx).absolute_path(&project_path, cx))
                {
                    add_paths_to_terminal(pane, &[entry_path], cx);
                }
            } else if is_local {
                if let Some(paths) = dropped_item.downcast_ref::<ExternalPaths>() {
                    add_paths_to_terminal(pane, paths.paths(), cx);
                }
            }

            ControlFlow::Break(())
        });

        pane
    });

    cx.subscribe(&pane, TerminalPanel::handle_pane_event)
        .detach();
    cx.observe(&pane, |_, _, cx| cx.notify()).detach();

    pane
}

async fn wait_for_terminals_tasks(
    terminals_for_task: Vec<(usize, View<Pane>, View<TerminalView>)>,
    cx: &mut AsyncWindowContext,
) {
    let pending_tasks = terminals_for_task.iter().filter_map(|(_, _, terminal)| {
        terminal
            .update(cx, |terminal_view, cx| {
                terminal_view
                    .terminal()
                    .update(cx, |terminal, cx| terminal.wait_for_completed_task(cx))
            })
            .ok()
    });
    let _: Vec<()> = join_all(pending_tasks).await;
}

fn add_paths_to_terminal(pane: &mut Pane, paths: &[PathBuf], cx: &mut ViewContext<'_, Pane>) {
    if let Some(terminal_view) = pane
        .active_item()
        .and_then(|item| item.downcast::<TerminalView>())
    {
        cx.focus_view(&terminal_view);
        let mut new_text = paths.iter().map(|path| format!(" {path:?}")).join("");
        new_text.push(' ');
        terminal_view.update(cx, |terminal_view, cx| {
            terminal_view.terminal().update(cx, |terminal, _| {
                terminal.paste(&new_text);
            });
        });
    }
}

impl EventEmitter<PanelEvent> for TerminalPanel {}

impl Render for TerminalPanel {
    fn render(&mut self, cx: &mut ViewContext<Self>) -> impl IntoElement {
        let mut registrar = DivRegistrar::new(
            |panel, cx| {
                panel
                    .active_pane
                    .read(cx)
                    .toolbar()
                    .read(cx)
                    .item_of_type::<BufferSearchBar>()
            },
            cx,
        );
        BufferSearchBar::register(&mut registrar);
        let registrar = registrar.into_div();
        self.workspace
            .update(cx, |workspace, cx| {
                registrar.size_full().child(self.center.render(
                    workspace.project(),
                    &HashMap::default(),
                    None,
                    &self.active_pane,
                    workspace.zoomed_item(),
                    workspace.app_state(),
                    cx,
                ))
            })
            .ok()
            .map(|div| {
                div.on_action({
                    cx.listener(|terminal_panel, action: &ActivatePaneInDirection, cx| {
                        if let Some(pane) = terminal_panel.center.find_pane_in_direction(
                            &terminal_panel.active_pane,
                            action.0,
                            cx,
                        ) {
                            cx.focus_view(&pane);
                        } else {
                            terminal_panel
                                .workspace
                                .update(cx, |workspace, cx| {
                                    workspace.activate_pane_in_direction(action.0, cx)
                                })
                                .ok();
                        }
                    })
                })
                .on_action(
                    cx.listener(|terminal_panel, _action: &ActivateNextPane, cx| {
                        let panes = terminal_panel.center.panes();
                        if let Some(ix) = panes
                            .iter()
                            .position(|pane| **pane == terminal_panel.active_pane)
                        {
                            let next_ix = (ix + 1) % panes.len();
                            let next_pane = panes[next_ix].clone();
                            cx.focus_view(&next_pane);
                        }
                    }),
                )
                .on_action(
                    cx.listener(|terminal_panel, _action: &ActivatePreviousPane, cx| {
                        let panes = terminal_panel.center.panes();
                        if let Some(ix) = panes
                            .iter()
                            .position(|pane| **pane == terminal_panel.active_pane)
                        {
                            let prev_ix = cmp::min(ix.wrapping_sub(1), panes.len() - 1);
                            let prev_pane = panes[prev_ix].clone();
                            cx.focus_view(&prev_pane);
                        }
                    }),
                )
                .on_action(cx.listener(|terminal_panel, action: &ActivatePane, cx| {
                    let panes = terminal_panel.center.panes();
                    if let Some(pane) = panes.get(action.0).map(|p| (*p).clone()) {
                        cx.focus_view(&pane);
                    } else {
                        let new_pane = terminal_panel.new_pane_with_cloned_active_terminal(cx);
                        cx.spawn(|terminal_panel, mut cx| async move {
                            if let Some(new_pane) = new_pane.await {
                                terminal_panel
                                    .update(&mut cx, |terminal_panel, cx| {
                                        terminal_panel
                                            .center
                                            .split(
                                                &terminal_panel.active_pane,
                                                &new_pane,
                                                SplitDirection::Right,
                                            )
                                            .log_err();
                                        cx.focus_view(&new_pane);
                                    })
                                    .ok();
                            }
                        })
                        .detach();
                    }
                }))
                .on_action(cx.listener(
                    |terminal_panel, action: &SwapPaneInDirection, cx| {
                        if let Some(to) = terminal_panel
                            .center
                            .find_pane_in_direction(&terminal_panel.active_pane, action.0, cx)
                            .cloned()
                        {
                            terminal_panel
                                .center
                                .swap(&terminal_panel.active_pane.clone(), &to);
                            cx.notify();
                        }
                    },
                ))
            })
            .unwrap_or_else(|| div())
    }
}

impl FocusableView for TerminalPanel {
    fn focus_handle(&self, cx: &AppContext) -> FocusHandle {
        self.active_pane.focus_handle(cx)
    }
}

impl Panel for TerminalPanel {
    fn position(&self, cx: &WindowContext) -> DockPosition {
        match TerminalSettings::get_global(cx).dock {
            TerminalDockPosition::Left => DockPosition::Left,
            TerminalDockPosition::Bottom => DockPosition::Bottom,
            TerminalDockPosition::Right => DockPosition::Right,
        }
    }

    fn position_is_valid(&self, _: DockPosition) -> bool {
        true
    }

    fn set_position(&mut self, position: DockPosition, cx: &mut ViewContext<Self>) {
        settings::update_settings_file::<TerminalSettings>(
            self.fs.clone(),
            cx,
            move |settings, _| {
                let dock = match position {
                    DockPosition::Left => TerminalDockPosition::Left,
                    DockPosition::Bottom => TerminalDockPosition::Bottom,
                    DockPosition::Right => TerminalDockPosition::Right,
                };
                settings.dock = Some(dock);
            },
        );
    }

    fn size(&self, cx: &WindowContext) -> Pixels {
        let settings = TerminalSettings::get_global(cx);
        match self.position(cx) {
            DockPosition::Left | DockPosition::Right => {
                self.width.unwrap_or(settings.default_width)
            }
            DockPosition::Bottom => self.height.unwrap_or(settings.default_height),
        }
    }

    fn set_size(&mut self, size: Option<Pixels>, cx: &mut ViewContext<Self>) {
        match self.position(cx) {
            DockPosition::Left | DockPosition::Right => self.width = size,
            DockPosition::Bottom => self.height = size,
        }
        self.serialize(cx);
        cx.notify();
    }

    fn is_zoomed(&self, cx: &WindowContext) -> bool {
        self.active_pane.read(cx).is_zoomed()
    }

    fn set_zoomed(&mut self, zoomed: bool, cx: &mut ViewContext<Self>) {
        for pane in self.center.panes() {
            pane.update(cx, |pane, cx| {
                pane.set_zoomed(zoomed, cx);
            })
        }
        cx.notify();
    }

    fn set_active(&mut self, active: bool, cx: &mut ViewContext<Self>) {
        if !active || !self.has_no_terminals(cx) {
            return;
        }
        cx.defer(|this, cx| {
            let Ok(kind) = this.workspace.update(cx, |workspace, cx| {
                TerminalKind::Shell(default_working_directory(workspace, cx))
            }) else {
                return;
            };

            this.add_terminal(kind, RevealStrategy::Never, cx)
                .detach_and_log_err(cx)
        })
    }

    fn icon_label(&self, cx: &WindowContext) -> Option<String> {
        let count = self
            .center
            .panes()
            .into_iter()
            .map(|pane| pane.read(cx).items_len())
            .sum::<usize>();
        if count == 0 {
            None
        } else {
            Some(count.to_string())
        }
    }

    fn persistent_name() -> &'static str {
        "TerminalPanel"
    }

    fn icon(&self, cx: &WindowContext) -> Option<IconName> {
        if (self.enabled || !self.has_no_terminals(cx)) && TerminalSettings::get_global(cx).button {
            Some(IconName::Terminal)
        } else {
            None
        }
    }

    fn icon_tooltip(&self, _cx: &WindowContext) -> Option<&'static str> {
        Some("Terminal Panel")
    }

    fn toggle_action(&self) -> Box<dyn gpui::Action> {
        Box::new(ToggleFocus)
    }

    fn pane(&self) -> Option<View<Pane>> {
        Some(self.active_pane.clone())
    }
}

struct InlineAssistTabBarButton {
    focus_handle: FocusHandle,
}

impl Render for InlineAssistTabBarButton {
    fn render(&mut self, cx: &mut ViewContext<Self>) -> impl IntoElement {
        let focus_handle = self.focus_handle.clone();
        IconButton::new("terminal_inline_assistant", IconName::ZedAssistant)
            .icon_size(IconSize::Small)
            .on_click(cx.listener(|_, _, cx| {
                cx.dispatch_action(InlineAssist::default().boxed_clone());
            }))
            .tooltip(move |cx| {
                Tooltip::for_action_in("Inline Assist", &InlineAssist::default(), &focus_handle, cx)
            })
    }
}

fn retrieve_system_shell() -> Option<String> {
    #[cfg(not(target_os = "windows"))]
    {
        use anyhow::Context;
        use util::ResultExt;

        std::env::var("SHELL")
            .context("Error finding SHELL in env.")
            .log_err()
    }
    // `alacritty_terminal` uses this as default on Windows. See:
    // https://github.com/alacritty/alacritty/blob/0d4ab7bca43213d96ddfe40048fc0f922543c6f8/alacritty_terminal/src/tty/windows/mod.rs#L130
    #[cfg(target_os = "windows")]
    return Some("powershell".to_owned());
}

#[cfg(target_os = "windows")]
fn to_windows_shell_variable(shell_type: WindowsShellType, input: String) -> String {
    match shell_type {
        WindowsShellType::Powershell => to_powershell_variable(input),
        WindowsShellType::Cmd => to_cmd_variable(input),
        WindowsShellType::Other => input,
    }
}

#[cfg(target_os = "windows")]
fn to_windows_shell_type(shell: &str) -> WindowsShellType {
    if shell == "powershell"
        || shell.ends_with("powershell.exe")
        || shell == "pwsh"
        || shell.ends_with("pwsh.exe")
    {
        WindowsShellType::Powershell
    } else if shell == "cmd" || shell.ends_with("cmd.exe") {
        WindowsShellType::Cmd
    } else {
        // Someother shell detected, the user might install and use a
        // unix-like shell.
        WindowsShellType::Other
    }
}

/// Convert `${SOME_VAR}`, `$SOME_VAR` to `%SOME_VAR%`.
#[inline]
#[cfg(target_os = "windows")]
fn to_cmd_variable(input: String) -> String {
    if let Some(var_str) = input.strip_prefix("${") {
        if var_str.find(':').is_none() {
            // If the input starts with "${", remove the trailing "}"
            format!("%{}%", &var_str[..var_str.len() - 1])
        } else {
            // `${SOME_VAR:-SOME_DEFAULT}`, we currently do not handle this situation,
            // which will result in the task failing to run in such cases.
            input
        }
    } else if let Some(var_str) = input.strip_prefix('$') {
        // If the input starts with "$", directly append to "$env:"
        format!("%{}%", var_str)
    } else {
        // If no prefix is found, return the input as is
        input
    }
}

/// Convert `${SOME_VAR}`, `$SOME_VAR` to `$env:SOME_VAR`.
#[inline]
#[cfg(target_os = "windows")]
fn to_powershell_variable(input: String) -> String {
    if let Some(var_str) = input.strip_prefix("${") {
        if var_str.find(':').is_none() {
            // If the input starts with "${", remove the trailing "}"
            format!("$env:{}", &var_str[..var_str.len() - 1])
        } else {
            // `${SOME_VAR:-SOME_DEFAULT}`, we currently do not handle this situation,
            // which will result in the task failing to run in such cases.
            input
        }
    } else if let Some(var_str) = input.strip_prefix('$') {
        // If the input starts with "$", directly append to "$env:"
        format!("$env:{}", var_str)
    } else {
        // If no prefix is found, return the input as is
        input
    }
}

#[cfg(target_os = "windows")]
#[derive(Debug, Clone, Copy, PartialEq, Eq)]
enum WindowsShellType {
    Powershell,
    Cmd,
    Other,
}<|MERGE_RESOLUTION|>--- conflicted
+++ resolved
@@ -82,87 +82,6 @@
 }
 
 impl TerminalPanel {
-<<<<<<< HEAD
-    fn new(workspace: &Workspace, cx: &mut ViewContext<Self>) -> Self {
-        let pane = cx.new_view(|cx| {
-            let mut pane = Pane::new(
-                workspace.weak_handle(),
-                workspace.project().clone(),
-                Default::default(),
-                None,
-                Some(NewTerminal.boxed_clone()),
-                cx,
-            );
-            pane.set_can_split(false, cx);
-            pane.set_can_navigate(false, cx);
-            pane.display_nav_history_buttons(None);
-            pane.set_should_display_tab_bar(|_| true);
-
-            let is_local = workspace.project().read(cx).is_local();
-            let workspace = workspace.weak_handle();
-            pane.set_custom_drop_handle(cx, move |pane, dropped_item, cx| {
-                if let Some(tab) = dropped_item.downcast_ref::<DraggedTab>() {
-                    let item = if &tab.pane == cx.view() {
-                        pane.item_for_index(tab.ix)
-                    } else {
-                        tab.pane.read(cx).item_for_index(tab.ix)
-                    };
-                    if let Some(item) = item {
-                        if item.downcast::<TerminalView>().is_some() {
-                            return ControlFlow::Continue(());
-                        } else if let Some(project_path) = item.project_path(cx) {
-                            if let Some(entry_path) = workspace
-                                .update(cx, |workspace, cx| {
-                                    workspace
-                                        .project()
-                                        .read(cx)
-                                        .absolute_path(&project_path, cx)
-                                })
-                                .log_err()
-                                .flatten()
-                            {
-                                add_paths_to_terminal(pane, &[entry_path], cx);
-                            }
-                        }
-                    }
-                } else if let Some(&entry_id) = dropped_item.downcast_ref::<ProjectEntryId>() {
-                    if let Some(entry_path) = workspace
-                        .update(cx, |workspace, cx| {
-                            let project = workspace.project().read(cx);
-                            project
-                                .path_for_entry(entry_id, cx)
-                                .and_then(|project_path| project.absolute_path(&project_path, cx))
-                        })
-                        .log_err()
-                        .flatten()
-                    {
-                        add_paths_to_terminal(pane, &[entry_path], cx);
-                    }
-                } else if is_local {
-                    if let Some(paths) = dropped_item.downcast_ref::<ExternalPaths>() {
-                        add_paths_to_terminal(pane, paths.paths(), cx);
-                    }
-                }
-
-                ControlFlow::Break(())
-            });
-            let buffer_search_bar = cx.new_view(search::BufferSearchBar::new);
-            let breadcrumbs = cx.new_view(|_| Breadcrumbs::new());
-            pane.toolbar().update(cx, |toolbar, cx| {
-                toolbar.add_item(buffer_search_bar, cx);
-                toolbar.add_item(breadcrumbs, cx);
-            });
-            pane
-        });
-        let subscriptions = vec![
-            cx.observe(&pane, |_, _, cx| cx.notify()),
-            cx.subscribe(&pane, Self::handle_pane_event),
-        ];
-        let project = workspace.project().read(cx);
-        let enabled = project.supports_terminal(cx);
-        let this = Self {
-            pane,
-=======
     pub fn new(workspace: &Workspace, cx: &mut ViewContext<Self>) -> Self {
         let project = workspace.project();
         let pane = new_terminal_pane(workspace.weak_handle(), project.clone(), false, cx);
@@ -172,7 +91,6 @@
         let terminal_panel = Self {
             center,
             active_pane: pane,
->>>>>>> a5355e92
             fs: workspace.app_state().fs.clone(),
             workspace: workspace.weak_handle(),
             pending_serialization: Task::ready(None),
@@ -808,33 +726,6 @@
     }
 
     fn serialize(&mut self, cx: &mut ViewContext<Self>) {
-<<<<<<< HEAD
-        let mut items_to_serialize = HashSet::default();
-        let items = self
-            .pane
-            .read(cx)
-            .items()
-            .filter_map(|item| {
-                let terminal_view = item.act_as::<TerminalView>(cx)?;
-                let terminal = terminal_view.read(cx).terminal().read(cx);
-
-                if terminal.task().is_some() || terminal.debug_terminal() {
-                    None
-                } else {
-                    let id = item.item_id().as_u64();
-                    items_to_serialize.insert(id);
-                    Some(id)
-                }
-            })
-            .collect::<Vec<_>>();
-        let active_item_id = self
-            .pane
-            .read(cx)
-            .active_item()
-            .map(|item| item.item_id().as_u64())
-            .filter(|active_id| items_to_serialize.contains(active_id));
-=======
->>>>>>> a5355e92
         let height = self.height;
         let width = self.width;
         self.pending_serialization = cx.spawn(|terminal_panel, mut cx| async move {
@@ -964,7 +855,7 @@
             project.clone(),
             Default::default(),
             None,
-            NewTerminal.boxed_clone(),
+            Some(NewTerminal.boxed_clone()),
             cx,
         );
         pane.set_zoomed(zoomed, cx);
